--- conflicted
+++ resolved
@@ -82,15 +82,13 @@
 
     ProjectExplorer::ProjectImporter *projectImporter() const final;
 
-<<<<<<< HEAD
+    bool persistCMakeState();
+    void clearCMakeCache();
+    bool mustUpdateCMakeStateBeforeBuild();
+
     bool addFiles(const QStringList &filePaths);
     bool eraseFiles(const QStringList &filePaths);
     bool renameFile(const QString &filePath, const QString &newFilePath);
-=======
-    bool persistCMakeState();
-    void clearCMakeCache();
-    bool mustUpdateCMakeStateBeforeBuild();
->>>>>>> afef59e6
 
 protected:
     RestoreResult fromMap(const QVariantMap &map, QString *errorMessage) final;
