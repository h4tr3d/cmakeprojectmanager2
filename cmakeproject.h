/****************************************************************************
**
** Copyright (C) 2016 The Qt Company Ltd.
** Contact: https://www.qt.io/licensing/
**
** This file is part of Qt Creator.
**
** Commercial License Usage
** Licensees holding valid commercial Qt licenses may use this file in
** accordance with the commercial license agreement provided with the
** Software or, alternatively, in accordance with the terms contained in
** a written agreement between you and The Qt Company. For licensing terms
** and conditions see https://www.qt.io/terms-conditions. For further
** information use the contact form at https://www.qt.io/contact-us.
**
** GNU General Public License Usage
** Alternatively, this file may be used under the terms of the GNU
** General Public License version 3 as published by the Free Software
** Foundation with exceptions as appearing in the file LICENSE.GPL3-EXCEPT
** included in the packaging of this file. Please review the following
** information to ensure the GNU General Public License requirements will
** be met: https://www.gnu.org/licenses/gpl-3.0.html.
**
****************************************************************************/

#pragma once

#include "cmake_global.h"
#include "cmakeprojectimporter.h"
#include "treescanner.h"

#include <projectexplorer/extracompiler.h>
#include <projectexplorer/project.h>

#include <utils/fileutils.h>

#include <QFuture>
#include <QHash>

#include <memory>

QT_BEGIN_NAMESPACE
class QFileSystemWatcher;
QT_END_NAMESPACE

namespace CppTools { class CppProjectUpdater; }

namespace CMakeProjectManager {

namespace Internal {
class CMakeBuildConfiguration;
class CMakeBuildSettingsWidget;
} // namespace Internal

enum TargetType {
    ExecutableType = 0,
    StaticLibraryType = 2,
    DynamicLibraryType = 3,
    UtilityType = 64
};

class CMAKE_EXPORT CMakeBuildTarget
{
public:
    QString title;
    Utils::FileName executable; // TODO: rename to output?
    TargetType targetType = UtilityType;
    Utils::FileName workingDirectory;
    Utils::FileName sourceDirectory;
    Utils::FileName makeCommand;

    // code model
    QList<Utils::FileName> includeFiles;
    QStringList compilerOptions;
    QByteArray defines;
    QList<Utils::FileName> files;

    void clear();
};

class CMAKE_EXPORT CMakeProject : public ProjectExplorer::Project
{
    Q_OBJECT

public:
    explicit CMakeProject(const Utils::FileName &filename);
    ~CMakeProject() final;

    QStringList buildTargetTitles(bool runnable = false) const;
    bool hasBuildTarget(const QString &title) const;

    CMakeBuildTarget buildTargetForTitle(const QString &title);

    bool needsConfiguration() const final;
    bool requiresTargetPanel() const final;
    bool knowsAllBuildExecutables() const final;

    bool supportsKit(ProjectExplorer::Kit *k, QString *errorMessage = 0) const final;

    void runCMake();
    void scanProjectTree();

    // Context menu actions:
    void buildCMakeTarget(const QString &buildTarget);

    ProjectExplorer::ProjectImporter *projectImporter() const final;

<<<<<<< HEAD
    bool addFiles(const QStringList &filePaths);
    bool eraseFiles(const QStringList &filePaths);
    bool renameFile(const QString &filePath, const QString &newFilePath);

signals:
    /// emitted when cmake is running:
    void parsingStarted();

=======
>>>>>>> d8b1c26c
protected:
    RestoreResult fromMap(const QVariantMap &map, QString *errorMessage) final;
    bool setupTarget(ProjectExplorer::Target *t) final;

private:
    QList<CMakeBuildTarget> buildTargets() const;

    void handleActiveTargetChanged();
    void handleActiveBuildConfigurationChanged();
    void handleParsingStarted(const Internal::CMakeBuildConfiguration *bc);
    void handleTreeScanningFinished();
<<<<<<< HEAD
    void updateProjectData(Internal::CMakeBuildConfiguration *cmakeBc);
    void updateProjectData();
=======
    void updateProjectData(Internal::CMakeBuildConfiguration *bc);
    void handleParsingError(Internal::CMakeBuildConfiguration *bc);
>>>>>>> d8b1c26c
    void updateQmlJSCodeModel();

    void createGeneratedCodeModelSupport();
    QStringList filesGeneratedFrom(const QString &sourceFile) const final;
    void updateApplicationAndDeploymentTargets();

    ProjectExplorer::Target *m_connectedTarget = nullptr;

    // TODO probably need a CMake specific node structure
    QList<CMakeBuildTarget> m_buildTargets;
    CppTools::CppProjectUpdater *m_cppCodeModelUpdater = nullptr;
    QList<ProjectExplorer::ExtraCompiler *> m_extraCompilers;

    Internal::TreeScanner m_treeScanner;
    QHash<QString, bool> m_mimeBinaryCache;
    QList<const ProjectExplorer::FileNode *> m_allFiles;
    mutable std::unique_ptr<Internal::CMakeProjectImporter> m_projectImporter;

    friend class Internal::CMakeBuildConfiguration;
    friend class Internal::CMakeBuildSettingsWidget;
};

} // namespace CMakeProjectManager<|MERGE_RESOLUTION|>--- conflicted
+++ resolved
@@ -105,17 +105,10 @@
 
     ProjectExplorer::ProjectImporter *projectImporter() const final;
 
-<<<<<<< HEAD
     bool addFiles(const QStringList &filePaths);
     bool eraseFiles(const QStringList &filePaths);
     bool renameFile(const QString &filePath, const QString &newFilePath);
 
-signals:
-    /// emitted when cmake is running:
-    void parsingStarted();
-
-=======
->>>>>>> d8b1c26c
 protected:
     RestoreResult fromMap(const QVariantMap &map, QString *errorMessage) final;
     bool setupTarget(ProjectExplorer::Target *t) final;
@@ -127,13 +120,9 @@
     void handleActiveBuildConfigurationChanged();
     void handleParsingStarted(const Internal::CMakeBuildConfiguration *bc);
     void handleTreeScanningFinished();
-<<<<<<< HEAD
-    void updateProjectData(Internal::CMakeBuildConfiguration *cmakeBc);
+    void updateProjectData(Internal::CMakeBuildConfiguration *bc);
     void updateProjectData();
-=======
-    void updateProjectData(Internal::CMakeBuildConfiguration *bc);
     void handleParsingError(Internal::CMakeBuildConfiguration *bc);
->>>>>>> d8b1c26c
     void updateQmlJSCodeModel();
 
     void createGeneratedCodeModelSupport();
