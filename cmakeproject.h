/****************************************************************************
**
** Copyright (C) 2016 The Qt Company Ltd.
** Contact: https://www.qt.io/licensing/
**
** This file is part of Qt Creator.
**
** Commercial License Usage
** Licensees holding valid commercial Qt licenses may use this file in
** accordance with the commercial license agreement provided with the
** Software or, alternatively, in accordance with the terms contained in
** a written agreement between you and The Qt Company. For licensing terms
** and conditions see https://www.qt.io/terms-conditions. For further
** information use the contact form at https://www.qt.io/contact-us.
**
** GNU General Public License Usage
** Alternatively, this file may be used under the terms of the GNU
** General Public License version 3 as published by the Free Software
** Foundation with exceptions as appearing in the file LICENSE.GPL3-EXCEPT
** included in the packaging of this file. Please review the following
** information to ensure the GNU General Public License requirements will
** be met: https://www.gnu.org/licenses/gpl-3.0.html.
**
****************************************************************************/

#pragma once

#include "cmake_global.h"

#include "builddirmanager.h"
#include "cmakebuildtarget.h"
#include "cmakeprojectimporter.h"

#include <projectexplorer/extracompiler.h>
#include <projectexplorer/project.h>
#include <projectexplorer/projectmacro.h>
#include <projectexplorer/treescanner.h>

#include <utils/fileutils.h>

#include <QFuture>
#include <QHash>
#include <QTimer>

#include <memory>

namespace CppTools { class CppProjectUpdater; }
namespace ProjectExplorer { class FileNode; }

namespace CMakeProjectManager {

namespace Internal {
class CMakeBuildConfiguration;
class CMakeBuildSettingsWidget;
class CMakeProjectNode;
} // namespace Internal

class CMAKE_EXPORT CMakeProject : public ProjectExplorer::Project
{
    Q_OBJECT

public:
    explicit CMakeProject(const Utils::FilePath &filename);
    ~CMakeProject() final;

    QStringList buildTargetTitles() const;

    bool knowsAllBuildExecutables() const final;

    ProjectExplorer::Tasks projectIssues(const ProjectExplorer::Kit *k) const final;

    void runCMake();
    void runCMakeAndScanProjectTree();

    // Context menu actions:
    void buildCMakeTarget(const QString &buildTarget);

    ProjectExplorer::ProjectImporter *projectImporter() const final;

    bool persistCMakeState();
    void clearCMakeCache();
    bool mustUpdateCMakeStateBeforeBuild();

<<<<<<< HEAD
    bool addFiles(const QStringList &filePaths);
    bool eraseFiles(const QStringList &filePaths);
    bool renameFile(const QString &filePath, const QString &newFilePath);
=======
    void checkAndReportError(QString &errorMessage) const;
    void reportError(const QString &errorMessage) const;
>>>>>>> 3e9a58e0

protected:
    RestoreResult fromMap(const QVariantMap &map, QString *errorMessage) final;
    bool setupTarget(ProjectExplorer::Target *t) final;

private:
    void handleReparseRequest(int reparseParameters);

    void startParsing(int reparseParameters);

    void handleTreeScanningFinished();
    void handleParsingSuccess(Internal::CMakeBuildConfiguration *bc);
    void updateProjectData();
    void handleParsingError(Internal::CMakeBuildConfiguration *bc);
    void combineScanAndParse(Internal::CMakeBuildConfiguration *bc);
    void updateProjectData(Internal::CMakeBuildConfiguration *bc);
    void updateQmlJSCodeModel();

    std::unique_ptr<Internal::CMakeProjectNode>
    generateProjectTree(const QList<const ProjectExplorer::FileNode*> &allFiles) const;

    QList<ProjectExplorer::ExtraCompiler *> findExtraCompilers() const;
    QStringList filesGeneratedFrom(const QString &sourceFile) const final;

    ProjectExplorer::DeploymentKnowledge deploymentKnowledge() const override;
    bool hasMakeInstallEquivalent() const override { return true; }
    ProjectExplorer::MakeInstallCommand makeInstallCommand(const ProjectExplorer::Target *target,
                                                           const QString &installRoot) override;

    // TODO probably need a CMake specific node structure
    QList<CMakeBuildTarget> m_buildTargets;
    CppTools::CppProjectUpdater *m_cppCodeModelUpdater = nullptr;
    QList<ProjectExplorer::ExtraCompiler *> m_extraCompilers;

    ProjectExplorer::TreeScanner m_treeScanner;
    Internal::BuildDirManager m_buildDirManager;

    bool m_waitingForScan = true;
    bool m_waitingForParse = false;
    bool m_combinedScanAndParseResult = false;

    QHash<QString, bool> m_mimeBinaryCache;
    QList<const ProjectExplorer::FileNode *> m_allFiles;
    mutable std::unique_ptr<Internal::CMakeProjectImporter> m_projectImporter;

    QTimer m_delayedParsingTimer;
    int m_delayedParsingParameters = 0;

    friend class Internal::CMakeBuildConfiguration;
    friend class Internal::CMakeBuildSettingsWidget;
};

} // namespace CMakeProjectManager<|MERGE_RESOLUTION|>--- conflicted
+++ resolved
@@ -81,14 +81,12 @@
     void clearCMakeCache();
     bool mustUpdateCMakeStateBeforeBuild();
 
-<<<<<<< HEAD
     bool addFiles(const QStringList &filePaths);
     bool eraseFiles(const QStringList &filePaths);
     bool renameFile(const QString &filePath, const QString &newFilePath);
-=======
+
     void checkAndReportError(QString &errorMessage) const;
     void reportError(const QString &errorMessage) const;
->>>>>>> 3e9a58e0
 
 protected:
     RestoreResult fromMap(const QVariantMap &map, QString *errorMessage) final;
