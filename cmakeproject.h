--- conflicted
+++ resolved
@@ -130,7 +130,6 @@
     // called by CMakeBuildSettingsWidget
     void changeBuildDirectory(Internal::CMakeBuildConfiguration *bc, const QString &newBuildDirectory);
 
-<<<<<<< HEAD
     void getFileList(const QDir &dir,
                      const QString &projectRoot,
                      QStringList *files,
@@ -138,22 +137,15 @@
 
     bool isValidDir(const QFileInfo &fileInfo) const;
 
-private slots:
-=======
 private:
->>>>>>> 837eda63
     void fileChanged(const QString &fileName);
     void activeTargetWasChanged(ProjectExplorer::Target *target);
     void changeActiveBuildConfiguration(ProjectExplorer::BuildConfiguration*);
 
     void updateRunConfigurations();
 
-<<<<<<< HEAD
     void cbpUpdateFinished(int code);
 
-private:
-=======
->>>>>>> 837eda63
     void buildTree(Internal::CMakeProjectNode *rootNode, QList<ProjectExplorer::FileNode *> list);
     void gatherFileNodes(ProjectExplorer::FolderNode *parent, QList<ProjectExplorer::FileNode *> &list);
     ProjectExplorer::FolderNode *findOrCreateFolder(Internal::CMakeProjectNode *rootNode, QString directory);
@@ -163,20 +155,12 @@
     void updateApplicationAndDeploymentTargets();
     QStringList getCXXFlagsFor(const CMakeBuildTarget &buildTarget, QByteArray *cachedBuildNinja);
 
-<<<<<<< HEAD
+
     void cbpUpdateMessage(const QString &message, bool show = true);
     void updateCbp();
 
-    Internal::CMakeManager *m_manager;
 
-    ProjectExplorer::Target *m_activeTarget;
-    Utils::FileName m_fileName;
-    Internal::CMakeFile *m_file;
-    QString m_projectName;
-=======
     ProjectExplorer::Target *m_activeTarget = 0;
->>>>>>> 837eda63
-
     Utils::QtcProcess *m_cbpUpdateProcess;
 
     // TODO probably need a CMake specific node structure
