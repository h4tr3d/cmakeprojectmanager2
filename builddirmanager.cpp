/****************************************************************************
**
** Copyright (C) 2016 The Qt Company Ltd.
** Contact: https://www.qt.io/licensing/
**
** This file is part of Qt Creator.
**
** Commercial License Usage
** Licensees holding valid commercial Qt licenses may use this file in
** accordance with the commercial license agreement provided with the
** Software or, alternatively, in accordance with the terms contained in
** a written agreement between you and The Qt Company. For licensing terms
** and conditions see https://www.qt.io/terms-conditions. For further
** information use the contact form at https://www.qt.io/contact-us.
**
** GNU General Public License Usage
** Alternatively, this file may be used under the terms of the GNU
** General Public License version 3 as published by the Free Software
** Foundation with exceptions as appearing in the file LICENSE.GPL3-EXCEPT
** included in the packaging of this file. Please review the following
** information to ensure the GNU General Public License requirements will
** be met: https://www.gnu.org/licenses/gpl-3.0.html.
**
****************************************************************************/

#include "builddirmanager.h"
#include "cmakebuildconfiguration.h"
#include "cmakekitinformation.h"
#include "cmakeparser.h"
#include "cmakeprojectmanager.h"
#include "cmaketool.h"

#include <coreplugin/messagemanager.h>
#include <coreplugin/progressmanager/progressmanager.h>
#include <projectexplorer/kit.h>
#include <projectexplorer/project.h>
#include <projectexplorer/projectexplorerconstants.h>
#include <projectexplorer/projectnodes.h>
#include <projectexplorer/target.h>
#include <projectexplorer/taskhub.h>

#include <utils/algorithm.h>
#include <utils/fileutils.h>
#include <utils/qtcassert.h>
#include <utils/qtcprocess.h>
#include <utils/synchronousprocess.h>

#include <QDateTime>
#include <QFile>
#include <QFileInfo>
#include <QFileSystemWatcher>
#include <QRegularExpression>
#include <QSet>
#include <QTemporaryDir>

// --------------------------------------------------------------------
// Helper:
// --------------------------------------------------------------------

namespace CMakeProjectManager {
namespace Internal {

static QStringList toArguments(const CMakeConfig &config) {
    return Utils::transform(config, [](const CMakeConfigItem &i) -> QString {
                                 QString a = QString::fromLatin1("-D");
                                 a.append(QString::fromUtf8(i.key));
                                 switch (i.type) {
                                 case CMakeConfigItem::FILEPATH:
                                     a.append(QLatin1String(":FILEPATH="));
                                     break;
                                 case CMakeConfigItem::PATH:
                                     a.append(QLatin1String(":PATH="));
                                     break;
                                 case CMakeConfigItem::BOOL:
                                     a.append(QLatin1String(":BOOL="));
                                     break;
                                 case CMakeConfigItem::STRING:
                                     a.append(QLatin1String(":STRING="));
                                     break;
                                 case CMakeConfigItem::INTERNAL:
                                     a.append(QLatin1String(":INTERNAL="));
                                     break;
                                 }
                                 a.append(QString::fromUtf8(i.value));

                                 return a;
                             });
}

// --------------------------------------------------------------------
// BuildDirManager:
// --------------------------------------------------------------------

BuildDirManager::BuildDirManager(const CMakeBuildConfiguration *bc) :
    m_buildConfiguration(bc),
    m_watcher(new QFileSystemWatcher(this))
{
    QTC_ASSERT(bc, return);
    m_projectName = sourceDirectory().fileName();

    m_reparseTimer.setSingleShot(true);
    m_reparseTimer.setInterval(500);
    connect(&m_reparseTimer, &QTimer::timeout, this, &BuildDirManager::parse);

    connect(m_watcher, &QFileSystemWatcher::fileChanged, this, [this]() {
        if (!isParsing())
            m_reparseTimer.start();
    });
}

BuildDirManager::~BuildDirManager()
{
    resetData();
    delete m_tempDir;
}

const ProjectExplorer::Kit *BuildDirManager::kit() const
{
    return m_buildConfiguration->target()->kit();
}

const Utils::FileName BuildDirManager::buildDirectory() const
{
    return m_buildConfiguration->buildDirectory();
}

const Utils::FileName BuildDirManager::workDirectory() const
{
    const Utils::FileName bdir = buildDirectory();
    if (bdir.exists())
        return bdir;
    if (m_tempDir)
        return Utils::FileName::fromString(m_tempDir->path());
    return bdir;
}

const Utils::FileName BuildDirManager::sourceDirectory() const
{
    return m_buildConfiguration->target()->project()->projectDirectory();
}

const CMakeConfig BuildDirManager::intendedConfiguration() const
{
    return m_buildConfiguration->cmakeConfiguration();
}

const CMakeToolchainInfo &BuildDirManager::cmakeToolchainInfo() const
{
    return m_buildConfiguration->cmakeToolchainInfo();
}

bool BuildDirManager::isParsing() const
{
    if (m_cmakeProcess)
        return m_cmakeProcess->state() != QProcess::NotRunning;
    return false;
}

namespace {
bool removePath(QString path)
{
    bool result = true;
    QFileInfo fi(path);

    if (fi.isDir()) {
        QDir dir(path);
        if (dir.exists(path)) {
            for (QFileInfo &info : dir.entryInfoList(QDir::NoDotAndDotDot | QDir::System | QDir::Hidden  | QDir::AllDirs | QDir::Files, QDir::DirsFirst)) {
                if (info.isDir()) {
                    result = removePath(info.absoluteFilePath());
                }
                else {
                    result = QFile::remove(info.absoluteFilePath());
                }

                if (!result) {
                    return result;
                }
            }
            result = dir.rmdir(path);
        }
    } else {
        result = QFile::remove(path);
    }
    return result;
}
} // ::anonymous

void BuildDirManager::forceReparse(bool clearCache)
{
    stopProcess();

    CMakeTool *tool = CMakeKitInformation::cmakeTool(kit());
    const QString generator = CMakeGeneratorKitInformation::generator(kit());

    if (clearCache) {
        QString cmakeCache(buildDirectory().toString() + QLatin1String("/CMakeCache.txt"));
        QString cmakeFiles(buildDirectory().toString() + QLatin1String("/CMakeFiles"));

        if (QFileInfo::exists(cmakeCache)) {
            removePath(cmakeCache);
        }

        if (QFileInfo::exists(cmakeFiles)) {
            removePath(cmakeFiles);
        }
    }

    QTC_ASSERT(tool, return);
    QTC_ASSERT(!generator.isEmpty(), return);

<<<<<<< HEAD
    startCMake(tool, generator, cmakeConfiguration(), cmakeToolchainInfo());
=======
    startCMake(tool, generator, intendedConfiguration());
>>>>>>> 709b97ff
}

void BuildDirManager::resetData()
{
    m_hasData = false;

    m_projectName.clear();
    m_buildTargets.clear();
    m_watchedFiles.clear();
    qDeleteAll(m_files);
    m_files.clear();

    const QStringList watchedFiles = m_watcher->files();
    if (!watchedFiles.isEmpty())
        m_watcher->removePaths(watchedFiles);
}

bool BuildDirManager::persistCMakeState()
{
    if (!m_tempDir)
        return false;

    QDir dir(buildDirectory().toString());
    dir.mkpath(buildDirectory().toString());

    delete m_tempDir;
    m_tempDir = nullptr;

    parse();
    return true;
}

void BuildDirManager::parse()
{
    CMakeTool *tool = CMakeKitInformation::cmakeTool(kit());
    const QString generator = CMakeGeneratorKitInformation::generator(kit());

    QTC_ASSERT(tool, return);
    QTC_ASSERT(!generator.isEmpty(), return);

    // Pop up a dialog asking the user to rerun cmake
    QString cbpFile = CMakeManager::findCbpFile(QDir(workDirectory().toString()));
    QFileInfo cbpFileFi(cbpFile);

    if (!cbpFileFi.exists()) {
        // Initial create:
<<<<<<< HEAD
        startCMake(tool, generator, cmakeConfiguration(), cmakeToolchainInfo());
=======
        startCMake(tool, generator, intendedConfiguration());
>>>>>>> 709b97ff
        return;
    }

    const bool mustUpdate = m_watchedFiles.isEmpty()
            || Utils::anyOf(m_watchedFiles, [&cbpFileFi](const Utils::FileName &f) {
                  return f.toFileInfo().lastModified() > cbpFileFi.lastModified();
              });
    if (mustUpdate) {
        startCMake(tool, generator, CMakeConfig(), CMakeToolchainInfo());
    } else {
        extractData();
        m_hasData = true;
        emit dataAvailable();
    }
}

void BuildDirManager::clearCache()
{
    auto cmakeCache = Utils::FileName(buildDirectory()).appendPath(QLatin1String("CMakeCache.txt"));
    auto cmakeFiles = Utils::FileName(buildDirectory()).appendPath(QLatin1String("CMakeFiles"));

    const bool mustCleanUp = cmakeCache.exists() || cmakeFiles.exists();
    if (!mustCleanUp)
        return;

    Utils::FileUtils::removeRecursively(cmakeCache);
    Utils::FileUtils::removeRecursively(cmakeFiles);

    forceReparse();
}

bool BuildDirManager::isProjectFile(const Utils::FileName &fileName) const
{
    return m_watchedFiles.contains(fileName);
}

QString BuildDirManager::projectName() const
{
    return m_projectName;
}

QList<CMakeBuildTarget> BuildDirManager::buildTargets() const
{
    return m_buildTargets;
}

QList<ProjectExplorer::FileNode *> BuildDirManager::files()
{
    return m_files;
}

void BuildDirManager::clearFiles()
{
    m_files.clear();
}

CMakeConfig BuildDirManager::parsedConfiguration() const
{
    if (!m_hasData)
        return CMakeConfig();

    Utils::FileName cacheFile = workDirectory();
    cacheFile.appendPath(QLatin1String("CMakeCache.txt"));
    QString errorMessage;
    CMakeConfig result = parseConfiguration(cacheFile, &errorMessage);
    if (!errorMessage.isEmpty())
        emit errorOccured(errorMessage);
    if (CMakeConfigItem::valueOf("CMAKE_HOME_DIRECTORY", result) != sourceDirectory().toString().toUtf8())
        emit errorOccured(tr("The build directory is not for %1").arg(sourceDirectory().toUserOutput()));

    return result;
}

void BuildDirManager::forceReparseHandle()
{
    forceReparse(false);
}

void BuildDirManager::stopProcess()
{
    if (!m_cmakeProcess)
        return;

    m_cmakeProcess->disconnect();

    if (m_cmakeProcess->state() == QProcess::Running) {
        m_cmakeProcess->terminate();
        if (!m_cmakeProcess->waitForFinished(500))
            m_cmakeProcess->kill();
    }

    cleanUpProcess();

    if (!m_future)
      return;
    m_future->reportCanceled();
    m_future->reportFinished();
    delete m_future;
    m_future = nullptr;
}

void BuildDirManager::cleanUpProcess()
{
    if (!m_cmakeProcess)
        return;

    QTC_ASSERT(m_cmakeProcess->state() == QProcess::NotRunning, return);

    m_cmakeProcess->disconnect();

    if (m_cmakeProcess->state() == QProcess::Running) {
        m_cmakeProcess->terminate();
        if (!m_cmakeProcess->waitForFinished(500))
            m_cmakeProcess->kill();
    }
    delete m_cmakeProcess;
    m_cmakeProcess = nullptr;

    // Delete issue parser:
    m_parser->flush();
    delete m_parser;
    m_parser = nullptr;
}

void BuildDirManager::extractData()
{
    const Utils::FileName topCMake
            = Utils::FileName::fromString(sourceDirectory().toString() + QLatin1String("/CMakeLists.txt"));

    resetData();

    m_projectName = sourceDirectory().fileName();
    m_files.append(new ProjectExplorer::FileNode(topCMake, ProjectExplorer::ProjectFileType, false));
    m_watchedFiles.insert(topCMake);

    // Find cbp file
    QString cbpFile = CMakeManager::findCbpFile(workDirectory().toString());
    if (cbpFile.isEmpty())
        return;

    m_watcher->addPath(cbpFile);

    // setFolderName
    CMakeCbpParser cbpparser;
    // Parsing
    if (!cbpparser.parseCbpFile(kit(), cbpFile, sourceDirectory().toString()))
        return;

    m_projectName = cbpparser.projectName();

    m_files = cbpparser.fileList();
    QSet<Utils::FileName> projectFiles;
    if (cbpparser.hasCMakeFiles()) {
        m_files.append(cbpparser.cmakeFileList());
        foreach (const ProjectExplorer::FileNode *node, cbpparser.cmakeFileList())
            projectFiles.insert(node->filePath());
    } else {
        m_files.append(new ProjectExplorer::FileNode(topCMake, ProjectExplorer::ProjectFileType, false));
        projectFiles.insert(topCMake);
    }

    m_watchedFiles = projectFiles;
    const QStringList toWatch
            = Utils::transform(m_watchedFiles.toList(), [](const Utils::FileName &fn) { return fn.toString(); });
    m_watcher->addPaths(toWatch);

    m_buildTargets = cbpparser.buildTargets();
}

void BuildDirManager::startCMake(CMakeTool *tool, const QString &generator,
                                 const CMakeConfig &config, const CMakeToolchainInfo &toolchain)
{
    QTC_ASSERT(tool && tool->isValid(), return);

    QTC_ASSERT(!m_cmakeProcess, return);
    QTC_ASSERT(!m_parser, return);
    QTC_ASSERT(!m_future, return);

    // Find a directory to set up into:
    if (!buildDirectory().exists()) {
        if (!m_tempDir)
            m_tempDir = new QTemporaryDir(QDir::tempPath() + QLatin1String("/qtc-cmake-XXXXXX"));
        QTC_ASSERT(m_tempDir->isValid(), return);
    }

    // Make sure work directory exists:
    QTC_ASSERT(workDirectory().exists(), return);

    m_parser = new CMakeParser;
    QDir source = QDir(sourceDirectory().toString());
    connect(m_parser, &ProjectExplorer::IOutputParser::addTask, m_parser,
            [source](const ProjectExplorer::Task &task) {
                if (task.file.isEmpty() || task.file.toFileInfo().isAbsolute()) {
                    ProjectExplorer::TaskHub::addTask(task);
                } else {
                    ProjectExplorer::Task t = task;
                    t.file = Utils::FileName::fromString(source.absoluteFilePath(task.file.toString()));
                    ProjectExplorer::TaskHub::addTask(t);
                }
            });

    // Always use the sourceDir: If we are triggered because the build directory is getting deleted
    // then we are racing against CMakeCache.txt also getting deleted.
    const QString srcDir = sourceDirectory().toString();

    m_cmakeProcess = new Utils::QtcProcess(this);
    m_cmakeProcess->setWorkingDirectory(workDirectory().toString());
    m_cmakeProcess->setEnvironment(m_buildConfiguration->environment());

    connect(m_cmakeProcess, &QProcess::readyReadStandardOutput,
            this, &BuildDirManager::processCMakeOutput);
    connect(m_cmakeProcess, &QProcess::readyReadStandardError,
            this, &BuildDirManager::processCMakeError);
    connect(m_cmakeProcess, static_cast<void(QProcess::*)(int,  QProcess::ExitStatus)>(&QProcess::finished),
            this, &BuildDirManager::cmakeFinished);

    QString args;
    Utils::QtcProcess::addArg(&args, srcDir);
    if (!generator.isEmpty())
        Utils::QtcProcess::addArg(&args, QString::fromLatin1("-G%1").arg(generator));
    Utils::QtcProcess::addArgs(&args, toArguments(config));
    Utils::QtcProcess::addArgs(&args, toolchain.arguments(toArguments(config), workDirectory().toString()));

    ProjectExplorer::TaskHub::clearTasks(ProjectExplorer::Constants::TASK_CATEGORY_BUILDSYSTEM);

    Core::MessageManager::write(tr("Running '%1 %2' in %3.")
                                .arg(tool->cmakeExecutable().toUserOutput())
                                .arg(args)
                                .arg(workDirectory().toUserOutput()));

    m_future = new QFutureInterface<void>();
    m_future->setProgressRange(0, 1);
    Core::ProgressManager::addTask(m_future->future(),
                                   tr("Configuring \"%1\"").arg(m_buildConfiguration->target()->project()->displayName()),
                                   "CMake.Configure");

    m_cmakeProcess->setCommand(tool->cmakeExecutable().toString(), args);
    m_cmakeProcess->start();
    emit configurationStarted();
}

void BuildDirManager::cmakeFinished(int code, QProcess::ExitStatus status)
{
    QTC_ASSERT(m_cmakeProcess, return);

    // process rest of the output:
    processCMakeOutput();
    processCMakeError();

    cleanUpProcess();

    extractData(); // try even if cmake failed...

    QString msg;
    if (status != QProcess::NormalExit)
        msg = tr("*** cmake process crashed!");
    else if (code != 0)
        msg = tr("*** cmake process exited with exit code %1.").arg(code);

    if (!msg.isEmpty()) {
        Core::MessageManager::write(msg);
        ProjectExplorer::TaskHub::addTask(ProjectExplorer::Task::Error, msg,
                                          ProjectExplorer::Constants::TASK_CATEGORY_BUILDSYSTEM);
        m_future->reportCanceled();
    } else {
        m_future->setProgressValue(1);
    }

    m_future->reportFinished();
    delete m_future;
    m_future = nullptr;

    m_hasData = true;
    emit dataAvailable();
}

static QString lineSplit(const QString &rest, const QByteArray &array, std::function<void(const QString &)> f)
{
    QString tmp = rest + Utils::SynchronousProcess::normalizeNewlines(QString::fromLocal8Bit(array));
    int start = 0;
    int end = tmp.indexOf(QLatin1Char('\n'), start);
    while (end >= 0) {
        f(tmp.mid(start, end - start));
        start = end + 1;
        end = tmp.indexOf(QLatin1Char('\n'), start);
    }
    return tmp.mid(start);
}

void BuildDirManager::processCMakeOutput()
{
    static QString rest;
    rest = lineSplit(rest, m_cmakeProcess->readAllStandardOutput(), [this](const QString &s) { Core::MessageManager::write(s); });
}

void BuildDirManager::processCMakeError()
{
    static QString rest;
    rest = lineSplit(rest, m_cmakeProcess->readAllStandardError(), [this](const QString &s) {
        m_parser->stdError(s);
        Core::MessageManager::write(s);
    });
}

static QByteArray trimCMakeCacheLine(const QByteArray &in) {
    int start = 0;
    while (start < in.count() && (in.at(start) == ' ' || in.at(start) == '\t'))
        ++start;

    return in.mid(start, in.count() - start - 1);
}

static QByteArrayList splitCMakeCacheLine(const QByteArray &line) {
    const int colonPos = line.indexOf(':');
    if (colonPos < 0)
        return QByteArrayList();

    const int equalPos = line.indexOf('=', colonPos + 1);
    if (equalPos < colonPos)
        return QByteArrayList();

    return QByteArrayList() << line.mid(0, colonPos)
                            << line.mid(colonPos + 1, equalPos - colonPos - 1)
                            << line.mid(equalPos + 1);
}

static CMakeConfigItem::Type fromByteArray(const QByteArray &type) {
    if (type == "BOOL")
        return CMakeConfigItem::BOOL;
    if (type == "STRING")
        return CMakeConfigItem::STRING;
    if (type == "FILEPATH")
        return CMakeConfigItem::FILEPATH;
    if (type == "PATH")
        return CMakeConfigItem::PATH;
    QTC_CHECK(type == "INTERNAL" || type == "STATIC");

    return CMakeConfigItem::INTERNAL;
}

CMakeConfig BuildDirManager::parseConfiguration(const Utils::FileName &cacheFile,
                                                QString *errorMessage)
{
    CMakeConfig result;
    QFile cache(cacheFile.toString());
    if (!cache.open(QIODevice::ReadOnly | QIODevice::Text)) {
        if (errorMessage)
            *errorMessage = tr("Failed to open %1 for reading.").arg(cacheFile.toUserOutput());
        return CMakeConfig();
    }

    QSet<QByteArray> advancedSet;
    QByteArray documentation;
    while (!cache.atEnd()) {
        const QByteArray line = trimCMakeCacheLine(cache.readLine());

        if (line.isEmpty() || line.startsWith('#'))
            continue;

        if (line.startsWith("//")) {
            documentation = line.mid(2);
            continue;
        }

        const QByteArrayList pieces = splitCMakeCacheLine(line);
        if (pieces.isEmpty())
            continue;

        QTC_ASSERT(pieces.count() == 3, continue);
        const QByteArray key = pieces.at(0);
        const QByteArray type = pieces.at(1);
        const QByteArray value = pieces.at(2);

        if (key.endsWith("-ADVANCED") && value == "1") {
            advancedSet.insert(key.left(key.count() - 9 /* "-ADVANCED" */));
        } else {
            CMakeConfigItem::Type t = fromByteArray(type);
            result << CMakeConfigItem(key, t, documentation, value);
        }
    }

    // Set advanced flags:
    for (int i = 0; i < result.count(); ++i) {
        CMakeConfigItem &item = result[i];
        item.isAdvanced = advancedSet.contains(item.key);
    }

    Utils::sort(result, CMakeConfigItem::sortOperator());

    return result;
}

void BuildDirManager::maybeForceReparse()
{
    const QByteArray GENERATOR_KEY = "CMAKE_GENERATOR";
    const QByteArray EXTRA_GENERATOR_KEY = "CMAKE_EXTRA_GENERATOR";
    const QByteArray CMAKE_COMMAND_KEY = "CMAKE_COMMAND";

    if (!m_hasData)
        return;

    const CMakeConfig currentConfig = parsedConfiguration();

    const QString kitGenerator = CMakeGeneratorKitInformation::generator(kit());
    int pos = kitGenerator.lastIndexOf(QLatin1String(" - "));
    const QString extraKitGenerator = (pos > 0) ? kitGenerator.left(pos) : QString();
    const QString mainKitGenerator = (pos > 0) ? kitGenerator.mid(pos + 3) : kitGenerator;
    CMakeConfig targetConfig = m_buildConfiguration->cmakeConfiguration();
    targetConfig.append(CMakeConfigItem(GENERATOR_KEY, CMakeConfigItem::INTERNAL,
                                     QByteArray(), mainKitGenerator.toUtf8()));
    if (!extraKitGenerator.isEmpty())
        targetConfig.append(CMakeConfigItem(EXTRA_GENERATOR_KEY, CMakeConfigItem::INTERNAL,
                                         QByteArray(), extraKitGenerator.toUtf8()));
    const CMakeTool *tool = CMakeKitInformation::cmakeTool(kit());
    if (tool)
        targetConfig.append(CMakeConfigItem(CMAKE_COMMAND_KEY, CMakeConfigItem::INTERNAL,
                                         QByteArray(), tool->cmakeExecutable().toUserOutput().toUtf8()));
    Utils::sort(targetConfig, CMakeConfigItem::sortOperator());

    auto ccit = currentConfig.constBegin();
    auto kcit = targetConfig.constBegin();
    while (ccit != currentConfig.constEnd() && kcit != targetConfig.constEnd()) {
        if (ccit->key == kcit->key) {
            if (ccit->value != kcit->value)
                break;
            ++ccit;
            ++kcit;
        } else {
            if (ccit->key < kcit->key)
                ++ccit;
            else
                break;
        }
    }

    if (kcit != targetConfig.end()) {
        if (kcit->key == GENERATOR_KEY
                || kcit->key == EXTRA_GENERATOR_KEY
                || kcit->key == CMAKE_COMMAND_KEY)
            clearCache();
        else
            forceReparse();
    }
}

} // namespace Internal
} // namespace CMakeProjectManager<|MERGE_RESOLUTION|>--- conflicted
+++ resolved
@@ -209,11 +209,7 @@
     QTC_ASSERT(tool, return);
     QTC_ASSERT(!generator.isEmpty(), return);
 
-<<<<<<< HEAD
-    startCMake(tool, generator, cmakeConfiguration(), cmakeToolchainInfo());
-=======
-    startCMake(tool, generator, intendedConfiguration());
->>>>>>> 709b97ff
+    startCMake(tool, generator, intendedConfiguration(), cmakeToolchainInfo());
 }
 
 void BuildDirManager::resetData()
@@ -260,11 +256,7 @@
 
     if (!cbpFileFi.exists()) {
         // Initial create:
-<<<<<<< HEAD
-        startCMake(tool, generator, cmakeConfiguration(), cmakeToolchainInfo());
-=======
-        startCMake(tool, generator, intendedConfiguration());
->>>>>>> 709b97ff
+        startCMake(tool, generator, intendedConfiguration(), cmakeToolchainInfo());
         return;
     }
 
