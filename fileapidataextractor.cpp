--- conflicted
+++ resolved
@@ -204,40 +204,6 @@
 {
     QDir sourceDir(sourceDirectory.toString());
     QDir buildDir(buildDirectory.toString());
-<<<<<<< HEAD
-    const QList<CMakeBuildTarget> result = transform<
-        QList>(input.targetDetails, [&sourceDir,&buildDir](const TargetDetails &t) -> CMakeBuildTarget {
-
-        QDir targetBuildDir = buildDir.absoluteFilePath(t.buildDir.toString());
-
-        CMakeBuildTarget ct;
-        ct.title = t.name;
-        ct.executable = t.nameOnDisk.isEmpty() ? FilePath() : FilePath::fromString(
-            QDir::cleanPath(targetBuildDir.absoluteFilePath(t.nameOnDisk)));
-        TargetType type = UtilityType;
-        if (t.type == "EXECUTABLE")
-            type = ExecutableType;
-        else if (t.type == "STATIC_LIBRARY")
-            type = StaticLibraryType;
-        else if (t.type == "OBJECT_LIBRARY")
-            type = ObjectLibraryType;
-        else if (t.type == "MODULE_LIBRARY" || t.type == "SHARED_LIBRARY")
-            type = DynamicLibraryType;
-        else
-            type = UtilityType;
-        ct.targetType = type;
-        if (t.nameOnDisk.isEmpty()) {
-            ct.workingDirectory = FilePath::fromString(QDir::cleanPath(
-                targetBuildDir.absolutePath()));
-        } else {
-            ct.workingDirectory = FilePath::fromString(QDir::cleanPath(
-                targetBuildDir.absoluteFilePath(t.nameOnDisk + "/..")));
-        }
-        ct.sourceDirectory = FilePath::fromString(
-            QDir::cleanPath(sourceDir.absoluteFilePath(t.sourceDir.toString())));
-        return ct;
-    });
-=======
 
     const QList<CMakeBuildTarget> result = transform<QList>(
         input.targetDetails, [&sourceDir, &buildDir](const TargetDetails &t) -> CMakeBuildTarget {
@@ -292,7 +258,6 @@
 
             return ct;
         });
->>>>>>> b9c4c229
     return result;
 }
 
@@ -556,66 +521,6 @@
     return result;
 }
 
-<<<<<<< HEAD
-std::pair<std::unique_ptr<CMakeProjectNode>, QSet<FilePath>> generateRootProjectNodePlain(
-    PreprocessedData &data, const FilePath &sourceDirectory, const FilePath &buildDirectory)
-{
-    std::pair<std::unique_ptr<CMakeProjectNode>, QSet<FilePath>> result;
-    result.first = std::make_unique<CMakeProjectNode>(sourceDirectory);
-
-    const QDir sourceDir(sourceDirectory.toString());
-    const QDir buildDir(buildDirectory.toString());
-
-    const FileApiDetails::Project topLevelProject
-        = findOrDefault(data.codemodel.projects, equal(&FileApiDetails::Project::parent, -1));
-    if (!topLevelProject.name.isEmpty())
-        result.first->setDisplayName(topLevelProject.name);
-
-    std::vector<std::unique_ptr<ProjectExplorer::FileNode>> files;
-    files.reserve(data.cmakeListNodes.size() + data.cmakeNodesSource.size() + data.cmakeNodesBuild.size() + data.cmakeNodesOther.size());
-
-    auto process = [&files](std::vector<std::unique_ptr<ProjectExplorer::FileNode>>& nodes) {
-        for (auto& node : nodes)
-            files.push_back(std::move(node));
-    };
-
-    process(data.cmakeListNodes);
-    process(data.cmakeNodesSource);
-    process(data.cmakeNodesBuild);
-    process(data.cmakeNodesOther);
-
-    data.cmakeListNodes.clear();   // Remove all the nullptr in the vector...
-    data.cmakeNodesSource.clear(); // Remove all the nullptr in the vector...
-    data.cmakeNodesBuild.clear();  // Remove all the nullptr in the vector...
-    data.cmakeNodesOther.clear();  // Remove all the nullptr in the vector...
-
-    // QSet<FilePath> knownHeaders;
-    // result.second = knownHeaders;
-
-    QSet<Utils::FilePath> alreadyListed;
-    for (const TargetDetails &t : data.targetDetails) {
-        files.reserve(files.size() + t.sources.size());
-        
-        for (const auto& si : t.sources) {
-            const FilePath sourcePath = FilePath::fromString(
-                    QDir::cleanPath(sourceDir.absoluteFilePath(si.path)));
-
-            // Filter out already known files:
-            const int count = alreadyListed.count();
-            alreadyListed.insert(sourcePath);
-            if (count == alreadyListed.count())
-                continue;
-
-            auto node = std::make_unique<FileNode>(sourcePath, Node::fileTypeForFileName(sourcePath));
-            node->setIsGenerated(si.isGenerated);
-            files.push_back(std::move(node));
-        }
-    }
-
-    result.first->addNestedNodes(std::move(files), sourceDirectory);
-
-    return result;
-=======
 void setupLocationInfoForTargets(CMakeProjectNode *rootNode, const QList<CMakeBuildTarget> &targets)
 {
     for (const CMakeBuildTarget &t : targets) {
@@ -652,7 +557,6 @@
             folderNode->setLocationInfo(result);
         }
     }
->>>>>>> b9c4c229
 }
 
 } // namespace
@@ -668,8 +572,7 @@
 
 FileApiQtcData extractData(FileApiData &input,
                            const FilePath &sourceDirectory,
-                           const FilePath &buildDirectory,
-                           bool plain)
+                           const FilePath &buildDirectory)
 {
     FileApiQtcData result;
 
@@ -684,7 +587,7 @@
     result.cmakeFiles = std::move(data.cmakeFiles);
     result.projectParts = generateRawProjectParts(data, sourceDirectory);
 
-    auto pair = !plain ? generateRootProjectNode(data, sourceDirectory, buildDirectory) : generateRootProjectNodePlain(data, sourceDirectory, buildDirectory);
+    auto pair = generateRootProjectNode(data, sourceDirectory, buildDirectory);
     result.rootProjectNode = std::move(pair.first);
     result.knownHeaders = std::move(pair.second);
 
