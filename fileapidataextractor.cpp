--- conflicted
+++ resolved
@@ -725,7 +725,6 @@
     }
 }
 
-<<<<<<< HEAD
 std::unique_ptr<CMakeProjectNode> generateRootProjectNodePlain(
     PreprocessedData &data, const FilePath &sourceDirectory, const FilePath &buildDirectory)
 {
@@ -785,13 +784,6 @@
     return result;
 }
 
-} // namespace
-
-namespace CMakeProjectManager {
-namespace Internal {
-
-=======
->>>>>>> 4df3f648
 using namespace FileApiDetails;
 
 // --------------------------------------------------------------------
