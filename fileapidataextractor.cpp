--- conflicted
+++ resolved
@@ -772,12 +772,8 @@
     result.cmakeFiles = std::move(data.cmakeFiles);
     result.projectParts = generateRawProjectParts(data, sourceDirectory);
 
-<<<<<<< HEAD
     auto pair = !plain ? generateRootProjectNode(data, sourceDirectory, buildDirectory) : generateRootProjectNodePlain(data, sourceDirectory, buildDirectory);
-=======
-    auto pair = generateRootProjectNode(data, sourceDirectory, buildDirectory);
     ProjectTree::applyTreeManager(pair.first.get()); // QRC nodes
->>>>>>> 5b49ebad
     result.rootProjectNode = std::move(pair.first);
     result.knownHeaders = std::move(pair.second);
 
