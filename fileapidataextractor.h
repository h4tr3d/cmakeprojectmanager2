// Copyright (C) 2016 The Qt Company Ltd.
// SPDX-License-Identifier: LicenseRef-Qt-Commercial OR GPL-3.0-only WITH Qt-GPL-exception-1.0

#pragma once

#include "cmakebuildtarget.h"
#include "cmakeprojectnodes.h"
#include "3rdparty/cmake/cmListFileCache.h"

#include <projectexplorer/rawprojectpart.h>

#include <utils/filepath.h>

#include <QList>
#include <QSet>
#include <QString>

#include <memory>
#include <optional>

namespace CMakeProjectManager::Internal {

class FileApiData;

class CMakeFileInfo
{
public:
    bool operator==(const CMakeFileInfo& other) const { return path == other.path; }
    friend size_t qHash(const CMakeFileInfo &info, uint seed = 0) { return qHash(info.path, seed); }

    bool operator<(const CMakeFileInfo &other) const { return path < other.path; }

    Utils::FilePath path;
    bool isCMake = false;
    bool isCMakeListsDotTxt = false;
    bool isExternal = false;
    bool isGenerated = false;
    cmListFile cmakeListFile;
};

class FileApiQtcData
{
public:
    QString errorMessage;
    CMakeConfig cache;
    QSet<CMakeFileInfo> cmakeFiles;
    QList<CMakeBuildTarget> buildTargets;
    ProjectExplorer::RawProjectParts projectParts;
    std::unique_ptr<CMakeProjectNode> rootProjectNode;
    QString ctestPath;
    bool isMultiConfig = false;
    bool usesAllCapsTargets = false;
};

<<<<<<< HEAD
FileApiQtcData extractData(FileApiData &data,
                           const Utils::FilePath &sourceDirectory,
                           const Utils::FilePath &buildDirectory,
                           bool plain = false);
=======
FileApiQtcData extractData(const QFuture<void> &cancelFuture, FileApiData &input,
                           const Utils::FilePath &sourceDir, const Utils::FilePath &buildDir);
>>>>>>> 565391ff

} // CMakeProjectManager::Internal<|MERGE_RESOLUTION|>--- conflicted
+++ resolved
@@ -52,14 +52,8 @@
     bool usesAllCapsTargets = false;
 };
 
-<<<<<<< HEAD
-FileApiQtcData extractData(FileApiData &data,
-                           const Utils::FilePath &sourceDirectory,
-                           const Utils::FilePath &buildDirectory,
+FileApiQtcData extractData(const QFuture<void> &cancelFuture, FileApiData &input,
+                           const Utils::FilePath &sourceDir, const Utils::FilePath &buildDir,
                            bool plain = false);
-=======
-FileApiQtcData extractData(const QFuture<void> &cancelFuture, FileApiData &input,
-                           const Utils::FilePath &sourceDir, const Utils::FilePath &buildDir);
->>>>>>> 565391ff
 
 } // CMakeProjectManager::Internal