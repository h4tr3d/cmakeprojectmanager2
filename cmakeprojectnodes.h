--- conflicted
+++ resolved
@@ -60,7 +60,6 @@
     bool showInSimpleTree() const final;
     QString tooltip() const final;
 
-<<<<<<< HEAD
     CMakeProject* project() { return m_project; }
 
     bool supportsAction(ProjectExplorer::ProjectAction action, const Node *node) const final;
@@ -70,9 +69,6 @@
 
 private:
     CMakeProject *m_project = nullptr;
-=======
-    bool addFiles(const QStringList &filePaths, QStringList *notAdded) override;
->>>>>>> cb4c460c
 };
 
 class CMakeTargetNode : public ProjectExplorer::ProjectNode
