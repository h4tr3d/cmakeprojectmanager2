/****************************************************************************
**
** Copyright (C) 2016 The Qt Company Ltd.
** Contact: https://www.qt.io/licensing/
**
** This file is part of Qt Creator.
**
** Commercial License Usage
** Licensees holding valid commercial Qt licenses may use this file in
** accordance with the commercial license agreement provided with the
** Software or, alternatively, in accordance with the terms contained in
** a written agreement between you and The Qt Company. For licensing terms
** and conditions see https://www.qt.io/terms-conditions. For further
** information use the contact form at https://www.qt.io/contact-us.
**
** GNU General Public License Usage
** Alternatively, this file may be used under the terms of the GNU
** General Public License version 3 as published by the Free Software
** Foundation with exceptions as appearing in the file LICENSE.GPL3-EXCEPT
** included in the packaging of this file. Please review the following
** information to ensure the GNU General Public License requirements will
** be met: https://www.gnu.org/licenses/gpl-3.0.html.
**
****************************************************************************/

#pragma once

#include "cmakeconfigitem.h"

#include <projectexplorer/projectnodes.h>

namespace CMakeProjectManager {
class CMakeProject;

namespace Internal {

class CMakeInputsNode : public ProjectExplorer::ProjectNode
{
public:
    CMakeInputsNode(const Utils::FilePath &cmakeLists);
};

class CMakeListsNode : public ProjectExplorer::ProjectNode
{
public:
<<<<<<< HEAD
    explicit CMakeListsNode(const Utils::FileName &cmakeListPath);
=======
    CMakeListsNode(const Utils::FilePath &cmakeListPath);
>>>>>>> ba66fc8c

    bool showInSimpleTree() const final;
    bool supportsAction(ProjectExplorer::ProjectAction action, const Node *node) const override;
    Utils::optional<Utils::FilePath> visibleAfterAddFileAction() const override;
};

class CMakeProjectNode : public ProjectExplorer::ProjectNode
{
public:
<<<<<<< HEAD
    CMakeProjectNode(const Utils::FileName &directory, CMakeProject *project = nullptr);
=======
    CMakeProjectNode(const Utils::FilePath &directory);
>>>>>>> ba66fc8c

    QString tooltip() const final;

    CMakeProject* project() { return m_project; }

    bool supportsAction(ProjectExplorer::ProjectAction action, const Node *node) const final;
    bool addFiles(const QStringList &filePaths, QStringList *notAdded) final;
    bool deleteFiles(const QStringList &filePaths) final;
    bool renameFile(const QString &filePath, const QString &newFilePath) final;

private:
    CMakeProject *m_project = nullptr;
};

class CMakeTargetNode : public ProjectExplorer::ProjectNode
{
public:
    CMakeTargetNode(const Utils::FilePath &directory, const QString &target);

    static QString generateId(const Utils::FilePath &directory, const QString &target);

    void setTargetInformation(const QList<Utils::FilePath> &artifacts, const QString &type);

    QString tooltip() const final;
    QString buildKey() const final;
    Utils::FilePath buildDirectory() const;
    void setBuildDirectory(const Utils::FilePath &directory);

    bool supportsAction(ProjectExplorer::ProjectAction action, const Node *node) const override;
    bool addFiles(const QStringList &filePaths, QStringList *notAdded) override;
    Utils::optional<Utils::FilePath> visibleAfterAddFileAction() const override;

    void build() override;

    QVariant data(Core::Id role) const override;
    void setConfig(const CMakeConfig &config);

private:
    QString m_tooltip;
    Utils::FilePath m_buildDirectory;
    CMakeConfig m_config;
};

} // namespace Internal
} // namespace CMakeProjectManager<|MERGE_RESOLUTION|>--- conflicted
+++ resolved
@@ -43,11 +43,7 @@
 class CMakeListsNode : public ProjectExplorer::ProjectNode
 {
 public:
-<<<<<<< HEAD
-    explicit CMakeListsNode(const Utils::FileName &cmakeListPath);
-=======
-    CMakeListsNode(const Utils::FilePath &cmakeListPath);
->>>>>>> ba66fc8c
+    explicit CMakeListsNode(const Utils::FilePath &cmakeListPath);
 
     bool showInSimpleTree() const final;
     bool supportsAction(ProjectExplorer::ProjectAction action, const Node *node) const override;
@@ -57,11 +53,7 @@
 class CMakeProjectNode : public ProjectExplorer::ProjectNode
 {
 public:
-<<<<<<< HEAD
-    CMakeProjectNode(const Utils::FileName &directory, CMakeProject *project = nullptr);
-=======
-    CMakeProjectNode(const Utils::FilePath &directory);
->>>>>>> ba66fc8c
+    explicit CMakeProjectNode(const Utils::FilePath &directory, CMakeProject *project = nullptr);
 
     QString tooltip() const final;
 
