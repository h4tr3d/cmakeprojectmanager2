--- conflicted
+++ resolved
@@ -41,13 +41,11 @@
 
 class CMakeProjectNode : public ProjectExplorer::ProjectNode
 {
-<<<<<<< HEAD
-    friend class CMakeProject;
 
 public:
     CMakeProjectNode(CMakeProject *project, const Utils::FileName &fileName);
-    virtual bool showInSimpleTree() const;
-    virtual QList<ProjectExplorer::ProjectAction> supportedActions(Node *node) const;
+    bool showInSimpleTree() const override;
+    QList<ProjectExplorer::ProjectAction> supportedActions(Node *node) const override;
     
     virtual bool addFiles(const QStringList &filePaths, QStringList *notAdded) override;
     virtual bool deleteFiles(const QStringList &filePaths) override;
@@ -55,12 +53,6 @@
 
 private:
     CMakeProject *m_project;
-=======
-public:
-    CMakeProjectNode(const Utils::FileName &fileName);
-    bool showInSimpleTree() const override;
-    QList<ProjectExplorer::ProjectAction> supportedActions(Node *node) const override;
->>>>>>> 2908d9be
 };
 
 } // namespace Internal
