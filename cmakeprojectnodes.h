/****************************************************************************
**
** Copyright (C) 2015 The Qt Company Ltd.
** Contact: http://www.qt.io/licensing
**
** This file is part of Qt Creator.
**
** Commercial License Usage
** Licensees holding valid commercial Qt licenses may use this file in
** accordance with the commercial license agreement provided with the
** Software or, alternatively, in accordance with the terms contained in
** a written agreement between you and The Qt Company.  For licensing terms and
** conditions see http://www.qt.io/terms-conditions.  For further information
** use the contact form at http://www.qt.io/contact-us.
**
** GNU Lesser General Public License Usage
** Alternatively, this file may be used under the terms of the GNU Lesser
** General Public License version 2.1 or version 3 as published by the Free
** Software Foundation and appearing in the file LICENSE.LGPLv21 and
** LICENSE.LGPLv3 included in the packaging of this file.  Please review the
** following information to ensure the GNU Lesser General Public License
** requirements will be met: https://www.gnu.org/licenses/lgpl.html and
** http://www.gnu.org/licenses/old-licenses/lgpl-2.1.html.
**
** In addition, as a special exception, The Qt Company gives you certain additional
** rights.  These rights are described in The Qt Company LGPL Exception
** version 1.1, included in the file LGPL_EXCEPTION.txt in this package.
**
****************************************************************************/

#ifndef CMAKEPROJECTNODE_H
#define CMAKEPROJECTNODE_H

#include <projectexplorer/projectnodes.h>
#include "cmakeproject.h"

namespace CMakeProjectManager {
namespace Internal {

class CMakeProject;

class CMakeProjectNode : public ProjectExplorer::ProjectNode
{
    friend class CMakeProject;

public:
<<<<<<< HEAD
    CMakeProjectNode(CMakeProject *project, const QString &fileName);
=======
    CMakeProjectNode(const Utils::FileName &fileName);
>>>>>>> a931fdd0
    virtual bool showInSimpleTree() const;
    virtual QList<ProjectExplorer::ProjectAction> supportedActions(Node *node) const;

    virtual bool canAddSubProject(const QString &proFilePath) const;

    virtual bool addSubProjects(const QStringList &proFilePaths);
    virtual bool removeSubProjects(const QStringList &proFilePaths);
    virtual bool addFiles( const QStringList &filePaths,
                          QStringList *notAdded = 0);
    virtual bool removeFiles(const QStringList &filePaths,
                             QStringList *notRemoved = 0);
    virtual bool deleteFiles(const QStringList &filePaths);
    virtual bool renameFile(const QString &filePath,
                            const QString &newFilePath);

private:
    CMakeProject *m_project;
};

} // namespace Internal
} // namespace CMakeProjectManager

#endif // CMAKEPROJECTNODE_H<|MERGE_RESOLUTION|>--- conflicted
+++ resolved
@@ -44,11 +44,7 @@
     friend class CMakeProject;
 
 public:
-<<<<<<< HEAD
-    CMakeProjectNode(CMakeProject *project, const QString &fileName);
-=======
-    CMakeProjectNode(const Utils::FileName &fileName);
->>>>>>> a931fdd0
+    CMakeProjectNode(CMakeProject *project, const Utils::FileName &fileName);
     virtual bool showInSimpleTree() const;
     virtual QList<ProjectExplorer::ProjectAction> supportedActions(Node *node) const;
 
