--- conflicted
+++ resolved
@@ -88,16 +88,10 @@
         "servermodereader.cpp",
         "servermodereader.h",
         "tealeafreader.cpp",
-<<<<<<< HEAD
         "tealeafreader.h",
-        "treescanner.cpp",
-        "treescanner.h",
         "compat.cpp",
         "compat.h",
         "simpleservermodereader.cpp",
         "simpleservermodereader.h"
-=======
-        "tealeafreader.h"
->>>>>>> 084e6d41
     ]
 }