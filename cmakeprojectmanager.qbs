--- conflicted
+++ resolved
@@ -85,18 +85,10 @@
         "fileapireader.cpp",
         "fileapireader.h",
         "projecttreehelper.cpp",
-<<<<<<< HEAD
         "projecttreehelper.h",
-        "servermode.cpp",
-        "servermode.h",
-        "servermodereader.cpp",
-        "servermodereader.h",
         "compat.cpp",
         "compat.h",
         "simpleservermodereader.cpp",
         "simpleservermodereader.h"
-=======
-        "projecttreehelper.h"
->>>>>>> 5c0f68e1
     ]
 }