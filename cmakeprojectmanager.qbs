import qbs 1.0

QtcPlugin {
    name: "CMakeProjectManager2"

    Depends { name: "Qt.widgets" }
    Depends { name: "Utils" }

    Depends { name: "Core" }
    Depends { name: "CppTools" }
    Depends { name: "QmlJS" }
    Depends { name: "ProjectExplorer" }
    Depends { name: "TextEditor" }
    Depends { name: "QtSupport" }
    Depends { name: "app_version_header" }

    pluginRecommends: [
        "Designer"
    ]

    files: [
        "builddirparameters.cpp",
        "builddirparameters.h",
        "builddirmanager.cpp",
        "builddirmanager.h",
        "builddirreader.cpp",
        "builddirreader.h",
        "cmake_global.h",
        "cmakebuildconfiguration.cpp",
        "cmakebuildconfiguration.h",
        "cmakebuildsettingswidget.cpp",
        "cmakebuildsettingswidget.h",
        "cmakebuildstep.cpp",
        "cmakebuildstep.h",
        "cmakebuildtarget.cpp",
        "cmakebuildtarget.h",
        "cmakecbpparser.cpp",
        "cmakecbpparser.h",
        "cmakeconfigitem.cpp",
        "cmakeconfigitem.h",
        "cmakeeditor.cpp",
        "cmakeeditor.h",
        "cmakefilecompletionassist.cpp",
        "cmakefilecompletionassist.h",
        "cmakekitinformation.h",
        "cmakekitinformation.cpp",
        "cmakelocatorfilter.cpp",
        "cmakelocatorfilter.h",
        "cmakeparser.cpp",
        "cmakeparser.h",
        "cmakeproject.cpp",
        "cmakeproject.h",
        "cmakeproject.qrc",
        "cmakeprojectimporter.cpp",
        "cmakeprojectimporter.h",
        "cmakeprojectconstants.h",
        "cmakeprojectmanager.cpp",
        "cmakeprojectmanager.h",
        "cmakeprojectnodes.cpp",
        "cmakeprojectnodes.h",
        "cmakeprojectplugin.cpp",
        "cmakeprojectplugin.h",
        "cmakerunconfiguration.cpp",
        "cmakerunconfiguration.h",
        "cmaketool.cpp",
        "cmaketool.h",
        "cmaketoolmanager.cpp",
        "cmaketoolmanager.h",
        "cmaketoolsettingsaccessor.cpp",
        "cmaketoolsettingsaccessor.h",
        "cmakesettingspage.h",
        "cmakesettingspage.cpp",
        "cmakeindenter.h",
        "cmakeindenter.cpp",
        "cmakeautocompleter.h",
        "cmakeautocompleter.cpp",
        "cmakespecificsettings.h",
        "cmakespecificsettings.cpp",
        "cmakespecificsettingspage.h",
        "cmakespecificsettingspage.cpp",
        "cmakespecificsettingspage.ui",
        "configmodel.cpp",
        "configmodel.h",
        "configmodelitemdelegate.cpp",
        "configmodelitemdelegate.h",
        "servermode.cpp",
        "servermode.h",
        "servermodereader.cpp",
        "servermodereader.h",
        "tealeafreader.cpp",
        "tealeafreader.h",
        "treescanner.cpp",
        "treescanner.h",
<<<<<<< HEAD
        "compat.cpp",
        "compat.h",
        "simpleservermodereader.cpp",
        "simpleservermodereader.h"
=======
>>>>>>> 564746a3
    ]
}<|MERGE_RESOLUTION|>--- conflicted
+++ resolved
@@ -91,12 +91,9 @@
         "tealeafreader.h",
         "treescanner.cpp",
         "treescanner.h",
-<<<<<<< HEAD
         "compat.cpp",
         "compat.h",
         "simpleservermodereader.cpp",
         "simpleservermodereader.h"
-=======
->>>>>>> 564746a3
     ]
 }