--- conflicted
+++ resolved
@@ -62,14 +62,11 @@
 #include <QStringList>
 #include <QApplication>
 #include <QCheckBox>
-<<<<<<< HEAD
+#include <QDir>
 #include <QFileDialog>
 #include <QMessageBox>
 
 #include <stack>
-=======
-#include <QDir>
->>>>>>> 2908d9be
 
 using namespace CMakeProjectManager;
 using namespace CMakeProjectManager::Internal;
@@ -795,39 +792,26 @@
     CMakeManager *cmakeManager = m_cmakeWizard->cmakeManager();
     if (cmake && cmake->isValid()) {
         m_cmakeProcess = new Utils::QtcProcess();
-<<<<<<< HEAD
-        connect(m_cmakeProcess, SIGNAL(readyReadStandardOutput()), this, SLOT(cmakeReadyReadStandardOutput()));
-        connect(m_cmakeProcess, SIGNAL(readyReadStandardError()), this, SLOT(cmakeReadyReadStandardError()));
-        connect(m_cmakeProcess, SIGNAL(finished(int)), this, SLOT(cmakeFinished()));
-        QString arguments = m_cmakeParamsExt.arguments(m_argumentsLineEdit->text(), m_buildDirectory);
-        cmakeManager->createXmlFile(m_cmakeProcess, cmake->cmakeExecutable().toString(), arguments,
-                                    m_cmakeWizard->sourceDirectory(), m_buildDirectory, env,
-                                    QString::fromLatin1(generatorInfo.generatorArgument()));
-=======
         connect(m_cmakeProcess, &QProcess::readyReadStandardOutput,
                 this, &CMakeRunPage::cmakeReadyReadStandardOutput);
         connect(m_cmakeProcess, &QProcess::readyReadStandardError,
                 this, &CMakeRunPage::cmakeReadyReadStandardError);
         connect(m_cmakeProcess, static_cast<void(QProcess::*)(int)>(&QProcess::finished),
                 this, &CMakeRunPage::cmakeFinished);
+        QString arguments = m_cmakeParamsExt.arguments(m_argumentsLineEdit->text(), m_buildDirectory);
         cmakeManager->createXmlFile(m_cmakeProcess, cmake->cmakeExecutable().toString(),
-                                    m_argumentsLineEdit->text(), m_cmakeWizard->sourceDirectory(),
+                                    arguments, m_cmakeWizard->sourceDirectory(),
                                     m_buildDirectory, env,
                                     QString::fromLatin1(generatorInfo.generatorArgument()),
                                     generatorInfo.preLoadCacheFileArgument());
->>>>>>> 2908d9be
     } else {
         m_runCMake->setEnabled(true);
         m_discardCache->setEnabled(true);
         m_argumentsLineEdit->setEnabled(true);
         m_generatorComboBox->setEnabled(true);
-<<<<<<< HEAD
         m_buildTypeComboBox->setEnabled(true);
-        m_output->appendPlainText(tr("Selected Kit has no valid CMake executable specified."));
         m_toolchainGroupbox->setEnabled(true);
-=======
         m_output->appendPlainText(tr("Selected kit has no valid CMake executable specified."));
->>>>>>> 2908d9be
     }
 }
 
