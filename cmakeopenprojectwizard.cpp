--- conflicted
+++ resolved
@@ -832,7 +832,8 @@
 
     m_output->clear();
 
-<<<<<<< HEAD
+    CMakeTool *cmake = CMakeKitInformation::cmakeTool(generatorInfo.kit());
+
     if (toolchainChanged || m_discardCache->checkState() == Qt::Checked) {
         QString cmakeCache(m_buildDirectory+ QLatin1String("/CMakeCache.txt"));
         QString cmakeFiles(m_buildDirectory+ QLatin1String("/CMakeFiles"));
@@ -846,36 +847,24 @@
         }
     }
 
-=======
-    CMakeTool *cmake = CMakeKitInformation::cmakeTool(generatorInfo.kit());
->>>>>>> 2d229447
     CMakeManager *cmakeManager = m_cmakeWizard->cmakeManager();
     if (cmake && cmake->isValid()) {
         m_cmakeProcess = new Utils::QtcProcess();
         connect(m_cmakeProcess, SIGNAL(readyReadStandardOutput()), this, SLOT(cmakeReadyReadStandardOutput()));
         connect(m_cmakeProcess, SIGNAL(readyReadStandardError()), this, SLOT(cmakeReadyReadStandardError()));
         connect(m_cmakeProcess, SIGNAL(finished(int)), this, SLOT(cmakeFinished()));
-<<<<<<< HEAD
         QString arguments = m_cmakeParamsExt.arguments(m_argumentsLineEdit->text(), m_buildDirectory);
-        cmakeManager->createXmlFile(m_cmakeProcess, arguments, m_cmakeWizard->sourceDirectory(),
-                                    m_buildDirectory, env, QString::fromLatin1(generatorInfo.generatorArgument()));
-=======
-        cmakeManager->createXmlFile(m_cmakeProcess, cmake->cmakeExecutable().toString(), m_argumentsLineEdit->text(),
+        cmakeManager->createXmlFile(m_cmakeProcess, cmake->cmakeExecutable().toString(), arguments,
                                     m_cmakeWizard->sourceDirectory(), m_buildDirectory, env,
                                     QString::fromLatin1(generatorInfo.generatorArgument()));
->>>>>>> 2d229447
     } else {
         m_runCMake->setEnabled(true);
         m_discardCache->setEnabled(true);
         m_argumentsLineEdit->setEnabled(true);
         m_generatorComboBox->setEnabled(true);
-<<<<<<< HEAD
         m_buildTypeComboBox->setEnabled(true);
+        m_output->appendPlainText(tr("Selected Kit has no valid CMake executable specified."));
         m_toolchainGroupbox->setEnabled(true);
-        m_output->appendPlainText(tr("No valid CMake executable specified."));
-=======
-        m_output->appendPlainText(tr("Selected Kit has no valid CMake executable specified."));
->>>>>>> 2d229447
     }
 }
 
