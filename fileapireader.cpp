--- conflicted
+++ resolved
@@ -265,17 +265,11 @@
                                                                         replyFilePath,
                                                                         cmakeBuildType,
                                                                         result->errorMessage);
-<<<<<<< HEAD
                             qCDebug(cmakeFileApiMode) << "FileApiReader: isPlain" << isPlain;
-                            if (result->errorMessage.isEmpty())
-                                *result = extractData(data, sourceDirectory, buildDirectory, isPlain);
-                            else
-=======
                             if (result->errorMessage.isEmpty()) {
                                 *result = extractData(QFuture<void>(promise.future()), data,
-                                                      sourceDirectory, buildDirectory);
+                                                      sourceDirectory, buildDirectory, isPlain);
                             } else {
->>>>>>> 565391ff
                                 qWarning() << result->errorMessage;
                             }
 
