--- conflicted
+++ resolved
@@ -15,7 +15,6 @@
 
 add_qtc_plugin(CMakeProjectManager2
   PLUGIN_CLASS CMakeProjectPlugin
-<<<<<<< HEAD
   DEPENDS 
     QtCreator::QmlJS
     QtCreator::app_version
@@ -24,11 +23,6 @@
     QtCreator::ProjectExplorer
     QtCreator::TextEditor
     QtCreator::QtSupport
-  INCLUDES 3dparty/cmake
-=======
-  DEPENDS QmlJS
-  PLUGIN_DEPENDS Core CppEditor ProjectExplorer TextEditor QtSupport
->>>>>>> 8fe2a0b4
   SOURCES
     builddirparameters.cpp builddirparameters.h
     cmake_global.h
