<<<<<<< HEAD
cmake_minimum_required(VERSION 3.10)

project(CMakeProjectManager2)

set(CMAKE_AUTOMOC ON)
set(CMAKE_AUTORCC ON)
set(CMAKE_AUTOUIC ON)
set(CMAKE_CXX_STANDARD 17)

find_package(QtCreator REQUIRED COMPONENTS Core CppEditor TextEditor QtSupport)
find_package(QT NAMES Qt6 Qt5 REQUIRED COMPONENTS Widgets)
#find_package(QT NAMES Qt5 REQUIRED COMPONENTS Widgets)
set(QtX Qt${QT_VERSION_MAJOR})


add_qtc_plugin(CMakeProjectManager2
  DEPENDS 
    QtCreator::QmlJS
    QtCreator::app_version
  PLUGIN_DEPENDS 
    QtCreator::CppEditor
    QtCreator::TextEditor
    QtCreator::QtSupport
=======
add_qtc_plugin(CMakeProjectManager
  PLUGIN_CLASS CMakeProjectPlugin
  DEPENDS QmlJS
  PLUGIN_DEPENDS Core CppEditor ProjectExplorer TextEditor QtSupport
>>>>>>> 306bae2d
  SOURCES
    builddirparameters.cpp builddirparameters.h
    cmake_global.h
    cmakeautocompleter.cpp cmakeautocompleter.h
    cmakebuildconfiguration.cpp cmakebuildconfiguration.h
    cmakebuildsystem.cpp cmakebuildsystem.h
    cmakebuildstep.cpp cmakebuildstep.h
    cmakebuildtarget.h
    cmakeconfigitem.cpp cmakeconfigitem.h
    cmakeeditor.cpp cmakeeditor.h
    cmakefilecompletionassist.cpp cmakefilecompletionassist.h
    cmakeindenter.cpp cmakeindenter.h
    cmakekitinformation.cpp cmakekitinformation.h
    cmakelocatorfilter.cpp cmakelocatorfilter.h
    cmakeparser.cpp cmakeparser.h
    cmakeprocess.cpp cmakeprocess.h
    cmakeproject.cpp cmakeproject.h
    cmakeproject.qrc
    cmakeprojectconstants.h
    cmakeprojectimporter.cpp cmakeprojectimporter.h
    cmakeprojectmanager.cpp cmakeprojectmanager.h
    cmakeprojectnodes.cpp cmakeprojectnodes.h
    cmakeprojectplugin.cpp cmakeprojectplugin.h
    cmakesettingspage.cpp cmakesettingspage.h
    cmakespecificsettings.cpp cmakespecificsettings.h
    cmaketool.cpp cmaketool.h
    cmaketoolmanager.cpp cmaketoolmanager.h
    cmaketoolsettingsaccessor.cpp cmaketoolsettingsaccessor.h
    configmodel.cpp configmodel.h
    configmodelitemdelegate.cpp configmodelitemdelegate.h
    fileapidataextractor.cpp fileapidataextractor.h
    fileapiparser.cpp fileapiparser.h
    fileapireader.cpp fileapireader.h
    projecttreehelper.cpp projecttreehelper.h
    simplefileapireader.cpp simplefileapireader.h
)


# create install rule for resource directories
install(
  DIRECTORY wizard/cmake2
  DESTINATION "${IDE_DATA_PATH}/templates/wizards/projects/"
  USE_SOURCE_PERMISSIONS
)
<|MERGE_RESOLUTION|>--- conflicted
+++ resolved
@@ -1,4 +1,3 @@
-<<<<<<< HEAD
 cmake_minimum_required(VERSION 3.10)
 
 project(CMakeProjectManager2)
@@ -15,6 +14,7 @@
 
 
 add_qtc_plugin(CMakeProjectManager2
+  PLUGIN_CLASS CMakeProjectPlugin
   DEPENDS 
     QtCreator::QmlJS
     QtCreator::app_version
@@ -22,12 +22,6 @@
     QtCreator::CppEditor
     QtCreator::TextEditor
     QtCreator::QtSupport
-=======
-add_qtc_plugin(CMakeProjectManager
-  PLUGIN_CLASS CMakeProjectPlugin
-  DEPENDS QmlJS
-  PLUGIN_DEPENDS Core CppEditor ProjectExplorer TextEditor QtSupport
->>>>>>> 306bae2d
   SOURCES
     builddirparameters.cpp builddirparameters.h
     cmake_global.h
