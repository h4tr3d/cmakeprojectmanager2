--- conflicted
+++ resolved
@@ -404,15 +404,10 @@
     if (m_buildDirManager.isParsing())
         return nullptr;
 
-<<<<<<< HEAD
     auto root = std::make_unique<CMakeProjectNode>(projectDirectory(), static_cast<CMakeProject*>(activeTarget()->project()));
-    m_buildDirManager.generateProjectTree(root.get(), allFiles);
-=======
-    auto root = std::make_unique<CMakeProjectNode>(projectDirectory());
     QString errorMessage;
     m_buildDirManager.generateProjectTree(root.get(), allFiles, errorMessage);
     checkAndReportError(errorMessage);
->>>>>>> 3e9a58e0
     return root;
 }
 
