/****************************************************************************
**
** Copyright (C) 2016 The Qt Company Ltd.
** Contact: https://www.qt.io/licensing/
**
** This file is part of Qt Creator.
**
** Commercial License Usage
** Licensees holding valid commercial Qt licenses may use this file in
** accordance with the commercial license agreement provided with the
** Software or, alternatively, in accordance with the terms contained in
** a written agreement between you and The Qt Company. For licensing terms
** and conditions see https://www.qt.io/terms-conditions. For further
** information use the contact form at https://www.qt.io/contact-us.
**
** GNU General Public License Usage
** Alternatively, this file may be used under the terms of the GNU
** General Public License version 3 as published by the Free Software
** Foundation with exceptions as appearing in the file LICENSE.GPL3-EXCEPT
** included in the packaging of this file. Please review the following
** information to ensure the GNU General Public License requirements will
** be met: https://www.gnu.org/licenses/gpl-3.0.html.
**
****************************************************************************/

#include "cmakeproject.h"

#include "cmakebuildconfiguration.h"
#include "cmakebuildstep.h"
#include "cmakekitinformation.h"
#include "cmakeprojectconstants.h"
#include "cmakeprojectnodes.h"
#include "cmakeprojectmanager.h"
#include "compat.h"

#include <coreplugin/icore.h>
#include <coreplugin/progressmanager/progressmanager.h>
#include <cpptools/cppprojectupdater.h>
#include <cpptools/cpptoolsconstants.h>
#include <cpptools/generatedcodemodelsupport.h>
#include <cpptools/projectinfo.h>
#include <projectexplorer/buildsteplist.h>
#include <projectexplorer/buildtargetinfo.h>
#include <projectexplorer/deploymentdata.h>
#include <projectexplorer/headerpath.h>
#include <projectexplorer/kitinformation.h>
#include <projectexplorer/kitmanager.h>
#include <projectexplorer/projectexplorerconstants.h>
#include <projectexplorer/target.h>
#include <projectexplorer/toolchain.h>
#include <qmljs/qmljsmodelmanagerinterface.h>
#include <qtsupport/baseqtversion.h>
#include <qtsupport/qtcppkitinfo.h>
#include <qtsupport/qtkitinformation.h>

#include <utils/algorithm.h>
#include <utils/qtcassert.h>
#include <utils/qtcprocess.h>
#include <utils/stringutils.h>
#include <utils/hostosinfo.h>

#include <QDir>
#include <QElapsedTimer>
#include <QSet>
#include <QMessageBox>

using namespace ProjectExplorer;
using namespace Utils;

namespace CMakeProjectManager {

using namespace Internal;

// QtCreator CMake Generator wishlist:
// Which make targets we need to build to get all executables
// What is the actual compiler executable
// DEFINES

/*!
  \class CMakeProject
*/
CMakeProject::CMakeProject(const FilePath &fileName)
    : Project(Constants::CMAKEMIMETYPE, fileName)
{
    setId(CMakeProjectManager::Constants::CMAKEPROJECT_ID);
    setProjectLanguages(Core::Context(ProjectExplorer::Constants::CXX_LANGUAGE_ID));
    setDisplayName(projectDirectory().fileName());
    setCanBuildProducts();
    setKnowsAllBuildExecutables(false);
    setHasMakeInstallEquivalent(true);
}

CMakeProject::~CMakeProject() = default;

Tasks CMakeProject::projectIssues(const Kit *k) const
{
    Tasks result = Project::projectIssues(k);

    if (!CMakeKitAspect::cmakeTool(k))
        result.append(createProjectTask(Task::TaskType::Error, tr("No cmake tool set.")));
    if (ToolChainKitAspect::toolChains(k).isEmpty())
        result.append(createProjectTask(Task::TaskType::Warning, tr("No compilers set in kit.")));

    return result;
}


ProjectImporter *CMakeProject::projectImporter() const
{
    if (!m_projectImporter)
        m_projectImporter = std::make_unique<CMakeProjectImporter>(projectFilePath());
    return m_projectImporter.get();
}

bool CMakeProject::setupTarget(Target *t)
{
    t->updateDefaultBuildConfigurations();
    if (t->buildConfigurations().isEmpty())
        return false;
    t->updateDefaultDeployConfigurations();
    return true;
}

<<<<<<< HEAD

QStringList CMakeProject::filesGeneratedFrom(const QString &sourceFile) const
{
    if (!activeTarget())
        return QStringList();
    QFileInfo fi(sourceFile);
    FilePath project = projectDirectory();
    FilePath baseDirectory = FilePath::fromString(fi.absolutePath());

    while (baseDirectory.isChildOf(project)) {
        const FilePath cmakeListsTxt = baseDirectory.pathAppended("CMakeLists.txt");
        if (cmakeListsTxt.exists())
            break;
        baseDirectory = baseDirectory.parentDir();
    }

    QDir srcDirRoot = QDir(project.toString());
    QString relativePath = srcDirRoot.relativeFilePath(baseDirectory.toString());
    QDir buildDir = QDir(activeTarget()->activeBuildConfiguration()->buildDirectory().toString());
    QString generatedFilePath = buildDir.absoluteFilePath(relativePath);

    if (fi.suffix() == "ui") {
        generatedFilePath += "/ui_";
        generatedFilePath += fi.completeBaseName();
        generatedFilePath += ".h";
        return QStringList(QDir::cleanPath(generatedFilePath));
    } else if (fi.suffix() == "scxml") {
        generatedFilePath += "/";
        generatedFilePath += QDir::cleanPath(fi.completeBaseName());
        return QStringList({generatedFilePath + ".h",
                            generatedFilePath + ".cpp"});
    } else {
        // TODO: Other types will be added when adapters for their compilers become available.
        return QStringList();
    }
}

=======
>>>>>>> 47752ce6
ProjectExplorer::DeploymentKnowledge CMakeProject::deploymentKnowledge() const
{
    return !files([](const ProjectExplorer::Node *n) {
                return n->filePath().fileName() == "QtCreatorDeployment.txt";
            })
                   .isEmpty()
               ? DeploymentKnowledge::Approximative
               : DeploymentKnowledge::Bad;
}

MakeInstallCommand CMakeProject::makeInstallCommand(const Target *target,
                                                    const QString &installRoot)
{
    MakeInstallCommand cmd;
    if (const BuildConfiguration * const bc = target->activeBuildConfiguration()) {
        if (const auto cmakeStep = bc->stepList(ProjectExplorer::Constants::BUILDSTEPS_BUILD)
                ->firstOfType<CMakeBuildStep>()) {
            if (CMakeTool *tool = CMakeKitAspect::cmakeTool(target->kit()))
                cmd.command = tool->cmakeExecutable();
        }
    }
    cmd.arguments << "--build" << "." << "--target" << "install";
    cmd.environment.set("DESTDIR", QDir::toNativeSeparators(installRoot));
    return cmd;
}

} // namespace CMakeProjectManager<|MERGE_RESOLUTION|>--- conflicted
+++ resolved
@@ -121,46 +121,7 @@
     return true;
 }
 
-<<<<<<< HEAD
 
-QStringList CMakeProject::filesGeneratedFrom(const QString &sourceFile) const
-{
-    if (!activeTarget())
-        return QStringList();
-    QFileInfo fi(sourceFile);
-    FilePath project = projectDirectory();
-    FilePath baseDirectory = FilePath::fromString(fi.absolutePath());
-
-    while (baseDirectory.isChildOf(project)) {
-        const FilePath cmakeListsTxt = baseDirectory.pathAppended("CMakeLists.txt");
-        if (cmakeListsTxt.exists())
-            break;
-        baseDirectory = baseDirectory.parentDir();
-    }
-
-    QDir srcDirRoot = QDir(project.toString());
-    QString relativePath = srcDirRoot.relativeFilePath(baseDirectory.toString());
-    QDir buildDir = QDir(activeTarget()->activeBuildConfiguration()->buildDirectory().toString());
-    QString generatedFilePath = buildDir.absoluteFilePath(relativePath);
-
-    if (fi.suffix() == "ui") {
-        generatedFilePath += "/ui_";
-        generatedFilePath += fi.completeBaseName();
-        generatedFilePath += ".h";
-        return QStringList(QDir::cleanPath(generatedFilePath));
-    } else if (fi.suffix() == "scxml") {
-        generatedFilePath += "/";
-        generatedFilePath += QDir::cleanPath(fi.completeBaseName());
-        return QStringList({generatedFilePath + ".h",
-                            generatedFilePath + ".cpp"});
-    } else {
-        // TODO: Other types will be added when adapters for their compilers become available.
-        return QStringList();
-    }
-}
-
-=======
->>>>>>> 47752ce6
 ProjectExplorer::DeploymentKnowledge CMakeProject::deploymentKnowledge() const
 {
     return !files([](const ProjectExplorer::Node *n) {
