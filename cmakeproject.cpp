/****************************************************************************
**
** Copyright (C) 2016 The Qt Company Ltd.
** Contact: https://www.qt.io/licensing/
**
** This file is part of Qt Creator.
**
** Commercial License Usage
** Licensees holding valid commercial Qt licenses may use this file in
** accordance with the commercial license agreement provided with the
** Software or, alternatively, in accordance with the terms contained in
** a written agreement between you and The Qt Company. For licensing terms
** and conditions see https://www.qt.io/terms-conditions. For further
** information use the contact form at https://www.qt.io/contact-us.
**
** GNU General Public License Usage
** Alternatively, this file may be used under the terms of the GNU
** General Public License version 3 as published by the Free Software
** Foundation with exceptions as appearing in the file LICENSE.GPL3-EXCEPT
** included in the packaging of this file. Please review the following
** information to ensure the GNU General Public License requirements will
** be met: https://www.gnu.org/licenses/gpl-3.0.html.
**
****************************************************************************/

#include "cmakeproject.h"

#include "cmakebuildconfiguration.h"
#include "cmakekitinformation.h"
#include "cmakeprojectconstants.h"
#include "cmakeprojectnodes.h"
#include "cmakerunconfiguration.h"
#include "cmakeprojectmanager.h"
#include "compat.h"

#include <coreplugin/icore.h>
#include <coreplugin/progressmanager/progressmanager.h>
#include <cpptools/cpprawprojectpart.h>
#include <cpptools/cppprojectupdater.h>
#include <cpptools/generatedcodemodelsupport.h>
#include <cpptools/projectinfo.h>
#include <cpptools/cpptoolsconstants.h>
#include <projectexplorer/buildtargetinfo.h>
#include <projectexplorer/deploymentdata.h>
#include <projectexplorer/headerpath.h>
#include <projectexplorer/kitinformation.h>
#include <projectexplorer/projectexplorerconstants.h>
#include <projectexplorer/target.h>
#include <projectexplorer/toolchain.h>
#include <qtsupport/baseqtversion.h>
#include <qtsupport/qtkitinformation.h>
#include <texteditor/textdocument.h>
#include <qmljs/qmljsmodelmanagerinterface.h>

#include <utils/algorithm.h>
#include <utils/qtcassert.h>
#include <utils/stringutils.h>
#include <utils/hostosinfo.h>

#include <QDir>
#include <QSet>
#include <QMessageBox>

using namespace ProjectExplorer;
using namespace Utils;

namespace CMakeProjectManager {

using namespace Internal;

// QtCreator CMake Generator wishlist:
// Which make targets we need to build to get all executables
// What is the actual compiler executable
// DEFINES

/*!
  \class CMakeProject
*/
CMakeProject::CMakeProject(const FileName &fileName)
    : m_cppCodeModelUpdater(new CppTools::CppProjectUpdater(this))
{
    setId(CMakeProjectManager::Constants::CMAKEPROJECT_ID);
    auto doc = new TextEditor::TextDocument;
    doc->setFilePath(fileName);
    setDocument(doc);

    setProjectContext(Core::Context(CMakeProjectManager::Constants::PROJECTCONTEXT));
    setProjectLanguages(Core::Context(ProjectExplorer::Constants::CXX_LANGUAGE_ID));

    connect(this, &CMakeProject::activeTargetChanged, this, &CMakeProject::handleActiveTargetChanged);
    connect(&m_treeScanner, &TreeScanner::finished, this, &CMakeProject::handleTreeScanningFinished);

    m_treeScanner.setFilter([this](const Utils::MimeType &mimeType, const Utils::FileName &fn) {
        // Mime checks requires more resources, so keep it last in check list
        auto isIgnored =
                fn.toString().startsWith(projectFilePath().toString() + ".user") ||
                TreeScanner::isWellKnownBinary(mimeType, fn);

        // Cache mime check result for speed up
        if (!isIgnored) {
            auto it = m_mimeBinaryCache.find(mimeType.name());
            if (it != m_mimeBinaryCache.end()) {
                isIgnored = *it;
            } else {
                isIgnored = TreeScanner::isMimeBinary(mimeType, fn);
                m_mimeBinaryCache[mimeType.name()] = isIgnored;
            }
        }

        return isIgnored;
    });

    m_treeScanner.setTypeFactory([](const Utils::MimeType &mimeType, const Utils::FileName &fn) {
        auto type = TreeScanner::genericFileType(mimeType, fn);
        if (type == FileType::Unknown) {
            if (mimeType.isValid()) {
                const QString mt = mimeType.name();
                if (mt == CMakeProjectManager::Constants::CMAKEPROJECTMIMETYPE
                    || mt == CMakeProjectManager::Constants::CMAKEMIMETYPE)
                    type = FileType::Project;
            }
        }
        return type;
    });

    scanProjectTree();
}

CMakeProject::~CMakeProject()
{
    if (!m_treeScanner.isFinished()) {
        auto future = m_treeScanner.future();
        future.cancel();
        future.waitForFinished();
    }
    delete m_cppCodeModelUpdater;
    qDeleteAll(m_extraCompilers);
    qDeleteAll(m_allFiles);
}

void CMakeProject::updateProjectData(CMakeBuildConfiguration *bc)
{
    QTC_ASSERT(bc, return);

    Target *t = activeTarget();
    if (!t || t->activeBuildConfiguration() != bc)
        return;

    if (!m_treeScanner.isFinished() || bc->isParsing())
        return;

    Kit *k = t->kit();

    auto newRoot = bc->generateProjectTree(m_allFiles);
    if (newRoot)
        setRootProjectNode(newRoot);

    updateApplicationAndDeploymentTargets();
    updateTargetRunConfigurations(t);

    createGeneratedCodeModelSupport();

    ToolChain *tc = ToolChainKitInformation::toolChain(k, ProjectExplorer::Constants::CXX_LANGUAGE_ID);
    if (!tc) {
        emit fileListChanged();
        return;
    }

    CppTools::ProjectPart::QtVersion activeQtVersion = CppTools::ProjectPart::NoQt;
    if (QtSupport::BaseQtVersion *qtVersion = QtSupport::QtKitInformation::qtVersion(k)) {
        if (qtVersion->qtVersion() < QtSupport::QtVersionNumber(5,0,0))
            activeQtVersion = CppTools::ProjectPart::Qt4;
        else
            activeQtVersion = CppTools::ProjectPart::Qt5;
    }

    CppTools::RawProjectParts rpps;
    bc->updateCodeModel(rpps);

    for (CppTools::RawProjectPart &rpp : rpps) {
        // TODO: Set the Qt version only if target actually depends on Qt.
        rpp.setQtVersion(activeQtVersion);
        // TODO: Support also C
        rpp.setFlagsForCxx({tc, rpp.flagsForCxx.commandLineFlags});
    }

    m_cppCodeModelUpdater->update({this, nullptr, tc, k, rpps});

    updateQmlJSCodeModel();

    emit fileListChanged();

    emit bc->emitBuildTypeChanged();

    emit parsingFinished();
}

void CMakeProject::updateQmlJSCodeModel()
{
    QmlJS::ModelManagerInterface *modelManager = QmlJS::ModelManagerInterface::instance();
    QTC_ASSERT(modelManager, return);

    if (!activeTarget() || !activeTarget()->activeBuildConfiguration())
        return;

    QmlJS::ModelManagerInterface::ProjectInfo projectInfo =
            modelManager->defaultProjectInfoForProject(this);

    projectInfo.importPaths.clear();

    QString cmakeImports;
    CMakeBuildConfiguration *bc = qobject_cast<CMakeBuildConfiguration *>(activeTarget()->activeBuildConfiguration());
    if (!bc)
        return;

    const QList<ConfigModel::DataItem> &cm = bc->completeCMakeConfiguration();
    foreach (const ConfigModel::DataItem &di, cm) {
        if (di.key.contains(QStringLiteral("QML_IMPORT_PATH"))) {
            cmakeImports = di.value;
            break;
        }
    }

    foreach (const QString &cmakeImport, CMakeConfigItem::cmakeSplitValue(cmakeImports))
        projectInfo.importPaths.maybeInsert(FileName::fromString(cmakeImport), QmlJS::Dialect::Qml);

    modelManager->updateProjectInfo(projectInfo, this);
}

bool CMakeProject::needsConfiguration() const
{
    return targets().isEmpty();
}

bool CMakeProject::requiresTargetPanel() const
{
    return !targets().isEmpty();
}

bool CMakeProject::knowsAllBuildExecutables() const
{
    return false;
}

bool CMakeProject::supportsKit(Kit *k, QString *errorMessage) const
{
    if (!CMakeKitInformation::cmakeTool(k)) {
        if (errorMessage)
            *errorMessage = tr("No cmake tool set.");
        return false;
    }
    return true;
}

void CMakeProject::runCMake()
{
    CMakeBuildConfiguration *bc = nullptr;
    if (activeTarget())
        bc = qobject_cast<CMakeBuildConfiguration *>(activeTarget()->activeBuildConfiguration());

    if (bc)
        bc->runCMake();
}

void CMakeProject::buildCMakeTarget(const QString &buildTarget)
{
    QTC_ASSERT(!buildTarget.isEmpty(), return);
    Target *t = activeTarget();
    auto bc = qobject_cast<CMakeBuildConfiguration *>(t ? t->activeBuildConfiguration() : nullptr);
    if (bc)
        bc->buildTarget(buildTarget);
}

ProjectImporter *CMakeProject::projectImporter() const
{
    if (!m_projectImporter)
        m_projectImporter = std::make_unique<CMakeProjectImporter>(projectFilePath());
    return m_projectImporter.get();
}

void CMakeProject::updateProjectData()
{
    auto t = activeTarget();
    if (!t)
        return;

    auto bc = qobject_cast<CMakeBuildConfiguration*>(t->activeBuildConfiguration());
    if (!bc)
        return;

    updateProjectData(bc);
}

bool CMakeProject::addFiles(const QStringList &filePaths)
{
    QList<const FileNode *> nodes; // nodes to store in persistent tree
    for (auto &filePath : filePaths) {
        const auto mimeType = Utils::mimeTypeForFile(filePath);
        auto fn = FileName::fromString(filePath);
        auto type = TreeScanner::genericFileType(mimeType, fn);

        auto node = new FileNode(fn, type, false);
        node->setEnabled(false);
        nodes << node;
    }

    if (nodes.empty())
        return true;

    // Update tree without full rescan run
    sort(nodes, Node::sortByPath);

    auto oldSize = m_allFiles.size();
    m_allFiles.append(nodes);
    std::inplace_merge(m_allFiles.begin(),
                       m_allFiles.begin() + oldSize,
                       m_allFiles.end(),
                       Node::sortByPath);

    updateProjectData();

    return true;
}

bool CMakeProject::eraseFiles(const QStringList &filePaths)
{
    QList<const FileNode *> removed;
    for (auto& filePath : filePaths) {
        const auto mimeType = Utils::mimeTypeForFile(filePath);
        auto fn = FileName::fromString(filePath);
        auto type = TreeScanner::genericFileType(mimeType, fn);

        // To update list
        removed << new FileNode(fn, type, false);
    }

    // Update tree without full rescan run
    sort(removed, Node::sortByPath);

    // Inplace change m_allFiles in one pass

    auto it = std::lower_bound(m_allFiles.begin(), m_allFiles.end(), removed[0], Node::sortByPath);
    QTC_ASSERT(it != m_allFiles.end(), return false);

    int allIdx = static_cast<int>(std::distance(m_allFiles.begin(), it));
    int remIdx = 0;
    while (allIdx < m_allFiles.size() && remIdx < removed.size()) {
        auto &allNode = m_allFiles[allIdx];
        auto &removeNode = removed[remIdx];

        if (Node::sortByPath(allNode, removeNode)) {
            allIdx++;
        } else if (Node::sortByPath(removeNode, allNode)) {
            remIdx++;
        } else {
            delete allNode;
            m_allFiles.removeAt(allIdx);
            // We should not increment allIdx here
            remIdx++;
        }
    }

    updateProjectData();

    return true;
}

bool CMakeProject::renameFile(const QString &filePath, const QString &newFilePath)
{
    auto fn = FileName::fromString(filePath);
    auto newfn = FileName::fromString(newFilePath);
    const auto mimeType = Utils::mimeTypeForFile(filePath);
    auto type = TreeScanner::genericFileType(mimeType, fn);
    auto node = new FileNode(fn, type, false);

    // Update tree without full rescan run
    {
        auto it = std::lower_bound(m_allFiles.begin(),
                                   m_allFiles.end(),
                                   node,
                                   Node::sortByPath);
        if (it == m_allFiles.end())
            return false;

        // Update data in scanned files and in the project tree
        delete *it;
        m_allFiles.removeAt(static_cast<int>(std::distance(m_allFiles.begin(), it)));

        // We add only one new file. Use std::lower_bound to insert item to right place
        auto toAdd = new FileNode(newfn, node->fileType(), false); // do not copy parent and other
        toAdd->setEnabled(false);

        it = std::lower_bound(m_allFiles.begin(),
                              m_allFiles.end(),
                              toAdd,
                              Node::sortByPath);

        m_allFiles.insert(it, toAdd);
    }

    updateProjectData();

    return true;
}

QList<CMakeBuildTarget> CMakeProject::buildTargets() const
{
    CMakeBuildConfiguration *bc = nullptr;
    if (activeTarget())
        bc = qobject_cast<CMakeBuildConfiguration *>(activeTarget()->activeBuildConfiguration());

    return bc ? bc->buildTargets() : QList<CMakeBuildTarget>();
}

QStringList CMakeProject::buildTargetTitles(bool runnable) const
{
    const QList<CMakeBuildTarget> targets
            = runnable ? filtered(buildTargets(),
                                  [](const CMakeBuildTarget &ct) {
                                      return !ct.executable.isEmpty() && ct.targetType == ExecutableType;
                                  })
                       : buildTargets();
    return transform(targets, [](const CMakeBuildTarget &ct) { return ct.title; });
}

bool CMakeProject::hasBuildTarget(const QString &title) const
{
    return anyOf(buildTargets(), [title](const CMakeBuildTarget &ct) { return ct.title == title; });
}

QString CMakeProject::displayName() const
{
    auto root = dynamic_cast<CMakeProjectNode *>(rootProjectNode());
    return root ? root->displayName() : projectDirectory().fileName();
}

<<<<<<< HEAD
QStringList CMakeProject::files(FilesMode fileMode) const
{
    QStringList result;
    if (ProjectNode *rpn = rootProjectNode()) {
        rpn->forEachNode([&](const FileNode *fn) {
            // Skip unknown file types from caching
            if (fn->fileType() == FileType::Unknown)
                return;
            const bool isGenerated = fn->isGenerated();
            if (fileMode == Project::SourceFiles && !isGenerated)
                result.append(fn->filePath().toString());
            if (fileMode == Project::GeneratedFiles && isGenerated)
                result.append(fn->filePath().toString());
        });
    }

    return result;
}

=======
>>>>>>> da87fd3e
Project::RestoreResult CMakeProject::fromMap(const QVariantMap &map, QString *errorMessage)
{
    RestoreResult result = Project::fromMap(map, errorMessage);
    if (result != RestoreResult::Ok)
        return result;
    return RestoreResult::Ok;
}

bool CMakeProject::setupTarget(Target *t)
{
    t->updateDefaultBuildConfigurations();
    if (t->buildConfigurations().isEmpty())
        return false;
    t->updateDefaultDeployConfigurations();

    return true;
}

void CMakeProject::scanProjectTree()
{
    if (!m_treeScanner.isFinished())
        return;
    m_treeScanner.asyncScanForFiles(projectDirectory());
    Core::ProgressManager::addTask(m_treeScanner.future(),
                                   tr("Scan \"%1\" project tree").arg(displayName()),
                                   "CMake.Scan.Tree");
}

void CMakeProject::handleActiveTargetChanged()
{
    if (m_connectedTarget) {
        disconnect(m_connectedTarget, &Target::activeBuildConfigurationChanged,
                   this, &CMakeProject::handleActiveBuildConfigurationChanged);
        disconnect(m_connectedTarget, &Target::kitChanged,
                   this, &CMakeProject::handleActiveBuildConfigurationChanged);
    }

    m_connectedTarget = activeTarget();

    if (m_connectedTarget) {
        connect(m_connectedTarget, &Target::activeBuildConfigurationChanged,
                this, &CMakeProject::handleActiveBuildConfigurationChanged);
        connect(m_connectedTarget, &Target::kitChanged,
                this, &CMakeProject::handleActiveBuildConfigurationChanged);
    }

    handleActiveBuildConfigurationChanged();
}

void CMakeProject::handleActiveBuildConfigurationChanged()
{
    if (!activeTarget() || !activeTarget()->activeBuildConfiguration())
        return;
    auto activeBc = qobject_cast<CMakeBuildConfiguration *>(activeTarget()->activeBuildConfiguration());

    foreach (Target *t, targets()) {
        foreach (BuildConfiguration *bc, t->buildConfigurations()) {
            auto i = qobject_cast<CMakeBuildConfiguration *>(bc);
            QTC_ASSERT(i, continue);
            if (i == activeBc)
                i->maybeForceReparse();
            else
                i->resetData();
        }
    }
}

void CMakeProject::handleParsingStarted()
{
    if (activeTarget() && activeTarget()->activeBuildConfiguration() == sender())
        emit parsingStarted();
}

void CMakeProject::handleTreeScanningFinished()
{
    qDeleteAll(m_allFiles);
    m_allFiles = Utils::transform(m_treeScanner.release(), [](FileNode *fn) -> const FileNode* {
        fn->setEnabled(false);
        return fn;
    });

    auto t = activeTarget();
    if (!t)
        return;

    auto bc = qobject_cast<CMakeBuildConfiguration*>(t->activeBuildConfiguration());
    if (!bc)
        return;

    updateProjectData(bc);
}

CMakeBuildTarget CMakeProject::buildTargetForTitle(const QString &title)
{
    foreach (const CMakeBuildTarget &ct, buildTargets())
        if (ct.title == title)
            return ct;
    return CMakeBuildTarget();
}

QStringList CMakeProject::filesGeneratedFrom(const QString &sourceFile) const
{
    if (!activeTarget())
        return QStringList();
    QFileInfo fi(sourceFile);
    FileName project = projectDirectory();
    FileName baseDirectory = FileName::fromString(fi.absolutePath());

    while (baseDirectory.isChildOf(project)) {
        FileName cmakeListsTxt = baseDirectory;
        cmakeListsTxt.appendPath("CMakeLists.txt");
        if (cmakeListsTxt.exists())
            break;
        QDir dir(baseDirectory.toString());
        dir.cdUp();
        baseDirectory = FileName::fromString(dir.absolutePath());
    }

    QDir srcDirRoot = QDir(project.toString());
    QString relativePath = srcDirRoot.relativeFilePath(baseDirectory.toString());
    QDir buildDir = QDir(activeTarget()->activeBuildConfiguration()->buildDirectory().toString());
    QString generatedFilePath = buildDir.absoluteFilePath(relativePath);

    if (fi.suffix() == "ui") {
        generatedFilePath += "/ui_";
        generatedFilePath += fi.completeBaseName();
        generatedFilePath += ".h";
        return QStringList(QDir::cleanPath(generatedFilePath));
    } else if (fi.suffix() == "scxml") {
        generatedFilePath += "/";
        generatedFilePath += QDir::cleanPath(fi.completeBaseName());
        return QStringList({generatedFilePath + ".h",
                            generatedFilePath + ".cpp"});
    } else {
        // TODO: Other types will be added when adapters for their compilers become available.
        return QStringList();
    }
}

void CMakeProject::updateTargetRunConfigurations(Target *t)
{
    // *Update* existing runconfigurations (no need to update new ones!):
    QHash<QString, const CMakeBuildTarget *> buildTargetHash;
    const QList<CMakeBuildTarget> buildTargetList = buildTargets();
    foreach (const CMakeBuildTarget &bt, buildTargetList) {
        if (bt.targetType != ExecutableType || bt.executable.isEmpty())
            continue;

        buildTargetHash.insert(bt.title, &bt);
    }

    foreach (RunConfiguration *rc, t->runConfigurations()) {
        auto cmakeRc = qobject_cast<CMakeRunConfiguration *>(rc);
        if (!cmakeRc)
            continue;

        auto btIt = buildTargetHash.constFind(cmakeRc->title());
        cmakeRc->setEnabled(btIt != buildTargetHash.constEnd());
        if (btIt != buildTargetHash.constEnd()) {
            cmakeRc->setExecutable(btIt.value()->executable.toString());
            cmakeRc->setBaseWorkingDirectory(btIt.value()->workingDirectory);
        }
    }

    // create new and remove obsolete RCs using the factories
    t->updateDefaultRunConfigurations();
}

void CMakeProject::updateApplicationAndDeploymentTargets()
{
    Target *t = activeTarget();
    if (!t)
        return;

    QFile deploymentFile;
    QTextStream deploymentStream;
    QString deploymentPrefix;

    QDir sourceDir(t->project()->projectDirectory().toString());
    QDir buildDir(t->activeBuildConfiguration()->buildDirectory().toString());

    deploymentFile.setFileName(sourceDir.filePath("QtCreatorDeployment.txt"));
    // If we don't have a global QtCreatorDeployment.txt check for one created by the active build configuration
    if (!deploymentFile.exists())
        deploymentFile.setFileName(buildDir.filePath("QtCreatorDeployment.txt"));
    if (deploymentFile.open(QFile::ReadOnly | QFile::Text)) {
        deploymentStream.setDevice(&deploymentFile);
        deploymentPrefix = deploymentStream.readLine();
        if (!deploymentPrefix.endsWith('/'))
            deploymentPrefix.append('/');
    }

    BuildTargetInfoList appTargetList;
    DeploymentData deploymentData;

    foreach (const CMakeBuildTarget &ct, buildTargets()) {
        if (ct.targetType == UtilityType)
            continue;

        if (ct.targetType == ExecutableType || ct.targetType == DynamicLibraryType)
            deploymentData.addFile(ct.executable.toString(), deploymentPrefix + buildDir.relativeFilePath(ct.executable.toFileInfo().dir().path()), DeployableFile::TypeExecutable);
        if (ct.targetType == ExecutableType) {
            // TODO: Put a path to corresponding .cbp file into projectFilePath?
            appTargetList.list << BuildTargetInfo(ct.title, ct.executable, ct.executable);
        }
    }

    QString absoluteSourcePath = sourceDir.absolutePath();
    if (!absoluteSourcePath.endsWith('/'))
        absoluteSourcePath.append('/');
    if (deploymentStream.device()) {
        while (!deploymentStream.atEnd()) {
            QString line = deploymentStream.readLine();
            if (!line.contains(':'))
                continue;
            QStringList file = line.split(':');
            deploymentData.addFile(absoluteSourcePath + file.at(0), deploymentPrefix + file.at(1));
        }
    }

    t->setApplicationTargets(appTargetList);
    t->setDeploymentData(deploymentData);
}

void CMakeProject::createGeneratedCodeModelSupport()
{
    qDeleteAll(m_extraCompilers);
    m_extraCompilers.clear();
    QList<ExtraCompilerFactory *> factories =
            ExtraCompilerFactory::extraCompilerFactories();

    // Find all files generated by any of the extra compilers, in a rather crude way.
    foreach (const QString &file, files(SourceFiles)) {
        foreach (ExtraCompilerFactory *factory, factories) {
            if (file.endsWith('.' + factory->sourceTag())) {
                QStringList generated = filesGeneratedFrom(file);
                if (!generated.isEmpty()) {
                    const FileNameList fileNames = transform(generated,
                                                             [](const QString &s) {
                        return FileName::fromString(s);
                    });
                    m_extraCompilers.append(factory->create(this, FileName::fromString(file),
                                                            fileNames));
                }
            }
        }
    }

    CppTools::GeneratedCodeModelSupport::update(m_extraCompilers);
}

void CMakeBuildTarget::clear()
{
    executable.clear();
    makeCommand.clear();
    workingDirectory.clear();
    sourceDirectory.clear();
    title.clear();
    targetType = UtilityType;
    includeFiles.clear();
    compilerOptions.clear();
    defines.clear();
    files.clear();
}

} // namespace CMakeProjectManager<|MERGE_RESOLUTION|>--- conflicted
+++ resolved
@@ -434,28 +434,6 @@
     return root ? root->displayName() : projectDirectory().fileName();
 }
 
-<<<<<<< HEAD
-QStringList CMakeProject::files(FilesMode fileMode) const
-{
-    QStringList result;
-    if (ProjectNode *rpn = rootProjectNode()) {
-        rpn->forEachNode([&](const FileNode *fn) {
-            // Skip unknown file types from caching
-            if (fn->fileType() == FileType::Unknown)
-                return;
-            const bool isGenerated = fn->isGenerated();
-            if (fileMode == Project::SourceFiles && !isGenerated)
-                result.append(fn->filePath().toString());
-            if (fileMode == Project::GeneratedFiles && isGenerated)
-                result.append(fn->filePath().toString());
-        });
-    }
-
-    return result;
-}
-
-=======
->>>>>>> da87fd3e
 Project::RestoreResult CMakeProject::fromMap(const QVariantMap &map, QString *errorMessage)
 {
     RestoreResult result = Project::fromMap(map, errorMessage);
