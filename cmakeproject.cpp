--- conflicted
+++ resolved
@@ -32,10 +32,7 @@
 #include "cmakeprojectconstants.h"
 #include "cmakeprojectnodes.h"
 #include "cmakerunconfiguration.h"
-<<<<<<< HEAD
 //#include "generatorinfo.h"
-=======
->>>>>>> 12563218
 #include "cmakefile.h"
 #include "cmakeprojectmanager.h"
 #include "cmaketoolmanager.h"
@@ -69,11 +66,8 @@
 #include <utils/stringutils.h>
 #include <utils/hostosinfo.h>
 
-<<<<<<< HEAD
 #include <utils/mimetypes/mimedatabase.h>
 
-=======
->>>>>>> 12563218
 #include <QDir>
 #include <QFileSystemWatcher>
 #include <QTemporaryDir>
@@ -230,7 +224,6 @@
     bc->setBuildDirectory(FileName::fromString(newBuildDirectory));
     if (activeTarget() && activeTarget()->activeBuildConfiguration() == bc)
         changeActiveBuildConfiguration(bc);
-<<<<<<< HEAD
 }
 
 void CMakeProject::handleKitChanges()
@@ -259,36 +252,6 @@
     return QStringList();
 }
 
-=======
-}
-
-void CMakeProject::handleKitChanges()
-{
-    const Target *t = qobject_cast<Target *>(sender());
-    if (t && t != activeTarget())
-        return;
-    changeActiveBuildConfiguration(t->activeBuildConfiguration()); // force proper refresh
-}
-
-QStringList CMakeProject::getCXXFlagsFor(const CMakeBuildTarget &buildTarget,
-                                         QHash<QString, QStringList> &cache)
-{
-    // check cache:
-    auto it = cache.constFind(buildTarget.title);
-    if (it != cache.constEnd())
-        return *it;
-
-    if (extractCXXFlagsFromMake(buildTarget, cache))
-        return cache.value(buildTarget.title);
-
-    if (extractCXXFlagsFromNinja(buildTarget, cache))
-        return cache.value(buildTarget.title);
-
-    cache.insert(buildTarget.title, QStringList());
-    return QStringList();
-}
-
->>>>>>> 12563218
 bool CMakeProject::extractCXXFlagsFromMake(const CMakeBuildTarget &buildTarget,
                                            QHash<QString, QStringList> &cache)
 {
@@ -319,6 +282,15 @@
     }
     return false;
 }
+    return false;
+}
+
+bool CMakeProject::extractCXXFlagsFromNinja(const CMakeBuildTarget &buildTarget,
+                                            QHash<QString, QStringList> &cache)
+{
+    Q_UNUSED(buildTarget)
+    if (!cache.isEmpty()) // We fill the cache in one go!
+        return false;
 
 bool CMakeProject::extractCXXFlagsFromNinja(const CMakeBuildTarget &buildTarget,
                                             QHash<QString, QStringList> &cache)
@@ -339,17 +311,10 @@
         ninjaFile = buildNinja.readAll();
         buildNinja.close();
     }
-<<<<<<< HEAD
 
     if (ninjaFile.isEmpty())
         return false;
 
-=======
-
-    if (ninjaFile.isEmpty())
-        return false;
-
->>>>>>> 12563218
     QTextStream stream(ninjaFile);
     bool cxxFound = false;
     const QString targetSignature = QLatin1String("# Object build statements for ");
@@ -379,22 +344,11 @@
 {
     QTC_ASSERT(m_buildDirManager, return);
     QTC_ASSERT(activeTarget() && activeTarget()->activeBuildConfiguration(), return);
-
-<<<<<<< HEAD
-
-
-
     auto activeBC = static_cast<CMakeBuildConfiguration *>(activeTarget()->activeBuildConfiguration());
 
 
     rootProjectNode()->setDisplayName(m_buildDirManager->projectName());
 
-=======
-    auto activeBC = static_cast<CMakeBuildConfiguration *>(activeTarget()->activeBuildConfiguration());
-
-    rootProjectNode()->setDisplayName(m_buildDirManager->projectName());
-
->>>>>>> 12563218
     buildTree(static_cast<CMakeProjectNode *>(rootProjectNode()), m_buildDirManager->files());
     m_buildDirManager->clearFiles(); // Some of the FileNodes in files() were deleted!
 
