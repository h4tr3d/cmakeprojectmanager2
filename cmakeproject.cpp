/****************************************************************************
**
** Copyright (C) 2016 The Qt Company Ltd.
** Contact: https://www.qt.io/licensing/
**
** This file is part of Qt Creator.
**
** Commercial License Usage
** Licensees holding valid commercial Qt licenses may use this file in
** accordance with the commercial license agreement provided with the
** Software or, alternatively, in accordance with the terms contained in
** a written agreement between you and The Qt Company. For licensing terms
** and conditions see https://www.qt.io/terms-conditions. For further
** information use the contact form at https://www.qt.io/contact-us.
**
** GNU General Public License Usage
** Alternatively, this file may be used under the terms of the GNU
** General Public License version 3 as published by the Free Software
** Foundation with exceptions as appearing in the file LICENSE.GPL3-EXCEPT
** included in the packaging of this file. Please review the following
** information to ensure the GNU General Public License requirements will
** be met: https://www.gnu.org/licenses/gpl-3.0.html.
**
****************************************************************************/

#include "cmakeproject.h"

#include "cmakebuildconfiguration.h"
#include "cmakebuildstep.h"
#include "cmakekitinformation.h"
#include "cmakeprojectconstants.h"
#include "cmakeprojectnodes.h"
#include "cmakeprojectmanager.h"
#include "compat.h"

#include <coreplugin/icore.h>
#include <coreplugin/progressmanager/progressmanager.h>
#include <cpptools/cpprawprojectpart.h>
#include <cpptools/cppprojectupdater.h>
#include <cpptools/generatedcodemodelsupport.h>
#include <cpptools/projectinfo.h>
#include <cpptools/cpptoolsconstants.h>
#include <projectexplorer/buildsteplist.h>
#include <projectexplorer/buildtargetinfo.h>
#include <projectexplorer/deploymentdata.h>
#include <projectexplorer/headerpath.h>
#include <projectexplorer/kitinformation.h>
#include <projectexplorer/kitmanager.h>
#include <projectexplorer/projectexplorerconstants.h>
#include <projectexplorer/target.h>
#include <projectexplorer/toolchain.h>
#include <qtsupport/baseqtversion.h>
#include <qtsupport/qtcppkitinfo.h>
#include <qtsupport/qtkitinformation.h>
#include <qmljs/qmljsmodelmanagerinterface.h>

#include <utils/algorithm.h>
#include <utils/qtcassert.h>
#include <utils/qtcprocess.h>
#include <utils/stringutils.h>
#include <utils/hostosinfo.h>

#include <QDir>
#include <QElapsedTimer>
#include <QSet>
#include <QMessageBox>

using namespace ProjectExplorer;
using namespace Utils;

namespace CMakeProjectManager {

using namespace Internal;

static CMakeBuildConfiguration *activeBc(const CMakeProject *p)
{
    return qobject_cast<CMakeBuildConfiguration *>(p->activeTarget() ? p->activeTarget()->activeBuildConfiguration() : nullptr);
}

// QtCreator CMake Generator wishlist:
// Which make targets we need to build to get all executables
// What is the actual compiler executable
// DEFINES

/*!
  \class CMakeProject
*/
CMakeProject::CMakeProject(const FilePath &fileName)
    : Project(Constants::CMAKEMIMETYPE, fileName)
{
    m_buildsystem = std::make_unique<CMakeBuildSystem>(this);

    setId(CMakeProjectManager::Constants::CMAKEPROJECT_ID);
    setProjectLanguages(Core::Context(ProjectExplorer::Constants::CXX_LANGUAGE_ID));
    setDisplayName(projectDirectory().fileName());
    setCanBuildProducts();
    setKnowsAllBuildExecutables(false);
<<<<<<< HEAD

    // Timer:
    m_delayedParsingTimer.setSingleShot(true);

    connect(&m_delayedParsingTimer, &QTimer::timeout,
            this, [this]() { startParsing(m_delayedParsingParameters); });

    // TreeScanner:
    connect(&m_treeScanner, &TreeScanner::finished, this, &CMakeProject::handleTreeScanningFinished);

    m_treeScanner.setFilter([this](const Utils::MimeType &mimeType, const Utils::FilePath &fn) {
        // Mime checks requires more resources, so keep it last in check list
        auto isIgnored =
                fn.toString().startsWith(projectFilePath().toString() + ".user") ||
                TreeScanner::isWellKnownBinary(mimeType, fn);

        // Cache mime check result for speed up
        if (!isIgnored) {
            auto it = m_mimeBinaryCache.find(mimeType.name());
            if (it != m_mimeBinaryCache.end()) {
                isIgnored = *it;
            } else {
                isIgnored = TreeScanner::isMimeBinary(mimeType, fn);
                m_mimeBinaryCache[mimeType.name()] = isIgnored;
            }
        }

        return isIgnored;
    });

    m_treeScanner.setTypeFactory([](const Utils::MimeType &mimeType, const Utils::FilePath &fn) {
        auto type = TreeScanner::genericFileType(mimeType, fn);
        if (type == FileType::Unknown) {
            if (mimeType.isValid()) {
                const QString mt = mimeType.name();
                if (mt == CMakeProjectManager::Constants::CMAKEPROJECTMIMETYPE
                    || mt == CMakeProjectManager::Constants::CMAKEMIMETYPE)
                    type = FileType::Project;
            }
        }
        return type;
    });
}

CMakeProject::~CMakeProject()
{
    if (!m_treeScanner.isFinished()) {
        auto future = m_treeScanner.future();
        future.cancel();
        future.waitForFinished();
    }
    delete m_cppCodeModelUpdater;
    qDeleteAll(m_extraCompilers);
    qDeleteAll(m_allFiles);
}

void CMakeProject::updateProjectData(CMakeBuildConfiguration *bc)
{
    TraceTimer updateProjectTotalTimer(Q_FUNC_INFO);
    qCDebug(cmakeProjectLog) << "Updating CMake project data";
    const CMakeBuildConfiguration *aBc = activeBc(this);
    QString errorMessage;

    QTC_ASSERT(bc, return);
    QTC_ASSERT(bc == aBc, return);
    QTC_ASSERT(m_treeScanner.isFinished() && !bc->m_buildDirManager.isParsing(), return );

    CMakeConfig patchedConfig = bc->configurationFromCMake();
    {
        CMakeConfigItem settingFileItem;
        settingFileItem.key = "ANDROID_DEPLOYMENT_SETTINGS_FILE";
        settingFileItem.value = bc->buildDirectory()
                                    .pathAppended("android_deployment_settings.json")
                                    .toString()
                                    .toUtf8();
        patchedConfig.append(settingFileItem);
    }
    {
        TraceTimer appsTimer("    application data");
        QSet<QString> res;
        QStringList apps;
        for (const auto &target : bc->buildTargets()) {
            if (target.targetType == CMakeProjectManager::DynamicLibraryType) {
                res.insert(target.executable.parentDir().toString());
                apps.push_back(target.executable.toUserOutput());
            }
            // ### shall we add also the ExecutableType ?
        }
        {
            CMakeConfigItem paths;
            paths.key = "ANDROID_SO_LIBS_PATHS";
            paths.values = Utils::toList(res);
            patchedConfig.append(paths);
        }

        apps.sort();
        {
            CMakeConfigItem appsPaths;
            appsPaths.key = "TARGETS_BUILD_PATH";
            appsPaths.values = apps;
            patchedConfig.append(appsPaths);
        }
    }

    {
        TraceTimer projectTreeTimer("    project tree");
        auto newRoot = bc->generateProjectTree(m_allFiles);
        if (newRoot) {
            newRoot->setTopLevelProject(this);
            setRootProjectNode(std::move(newRoot));
            if (rootProjectNode())
                setDisplayName(rootProjectNode()->displayName());

            for (const CMakeBuildTarget &bt : bc->buildTargets()) {
                const QString buildKey = bt.title;
                if (ProjectNode *node = findNodeForBuildKey(buildKey)) {
                    if (auto targetNode = dynamic_cast<CMakeTargetNode *>(node))
                        targetNode->setConfig(patchedConfig);
                }
            }
        }
    }

    {
        TraceTimer projectTreeTimer("    extra compilers");
        qDeleteAll(m_extraCompilers);
        m_extraCompilers = findExtraCompilers();
        CppTools::GeneratedCodeModelSupport::update(m_extraCompilers);
        qCDebug(cmakeProjectLog) << "Extra compilers updated.";
    }

    QtSupport::CppKitInfo kitInfo(this);
    QTC_ASSERT(kitInfo.isValid(), return);

    {
        TraceTimer cxxCodemodelTimer("    cxx codemodel");
        CppTools::RawProjectParts rpps = bc->m_buildDirManager.createRawProjectParts(errorMessage);
        checkAndReportError(errorMessage);
        qCDebug(cmakeProjectLog) << "Raw project parts created.";

        for (CppTools::RawProjectPart &rpp : rpps) {
            rpp.setQtVersion(
                kitInfo.projectPartQtVersion); // TODO: Check if project actually uses Qt.
            if (kitInfo.cxxToolChain)
                rpp.setFlagsForCxx({kitInfo.cxxToolChain, rpp.flagsForCxx.commandLineFlags});
            if (kitInfo.cToolChain)
                rpp.setFlagsForC({kitInfo.cToolChain, rpp.flagsForC.commandLineFlags});
        }

        m_cppCodeModelUpdater->update({this, kitInfo, activeBuildEnvironment(), rpps});
    }
    {
        TraceTimer qmlCodemodelTimer("    qml codemodel");
        updateQmlJSCodeModel(bc);
    }

    emit fileListChanged();

    emit bc->emitBuildTypeChanged();

    bc->m_buildDirManager.resetData(); // Clear remaining data

    qCDebug(cmakeProjectLog) << "All CMake project data up to date.";
=======
    setHasMakeInstallEquivalent(true);
>>>>>>> d92f5df9
}

CMakeProject::~CMakeProject() = default;

Tasks CMakeProject::projectIssues(const Kit *k) const
{
    Tasks result = Project::projectIssues(k);

    if (!CMakeKitAspect::cmakeTool(k))
        result.append(createProjectTask(Task::TaskType::Error, tr("No cmake tool set.")));
    if (ToolChainKitAspect::toolChains(k).isEmpty())
        result.append(createProjectTask(Task::TaskType::Warning, tr("No compilers set in kit.")));

    return result;
}

void CMakeProject::runCMake()
{
    CMakeBuildConfiguration *bc = activeBc(this);
    if (isParsing() || !bc)
        return;

    BuildDirParameters parameters(bc);
    bc->m_buildDirManager
        .setParametersAndRequestParse(parameters,
                                      BuildDirManager::REPARSE_CHECK_CONFIGURATION
                                          | BuildDirManager::REPARSE_FORCE_CMAKE_RUN);
}

void CMakeProject::runCMakeAndScanProjectTree()
{
    CMakeBuildConfiguration *bc = activeBc(this);
    if (isParsing() || !bc)
        return;

    BuildDirParameters parameters(bc);
    bc->m_buildDirManager.setParametersAndRequestParse(parameters,
                                                       BuildDirManager::REPARSE_CHECK_CONFIGURATION
                                                           | BuildDirManager::REPARSE_SCAN);
}

void CMakeProject::buildCMakeTarget(const QString &buildTarget)
{
    QTC_ASSERT(!buildTarget.isEmpty(), return);
    CMakeBuildConfiguration *bc = activeBc(this);
    if (bc)
        bc->buildTarget(buildTarget);
}

ProjectImporter *CMakeProject::projectImporter() const
{
    if (!m_projectImporter)
        m_projectImporter = std::make_unique<CMakeProjectImporter>(projectFilePath());
    return m_projectImporter.get();
}

bool CMakeProject::persistCMakeState()
{
    CMakeBuildConfiguration *bc = activeBc(this);
    return bc ? bc->m_buildDirManager.persistCMakeState() : false;
}

void CMakeProject::clearCMakeCache()
{
    CMakeBuildConfiguration *bc = activeBc(this);
    if (bc)
        bc->m_buildDirManager.clearCache();
}

<<<<<<< HEAD
void CMakeProject::updateProjectData()
{
    auto t = activeTarget();
    if (!t)
        return;

    auto bc = qobject_cast<CMakeBuildConfiguration*>(t->activeBuildConfiguration());
    if (!bc)
        return;

    updateProjectData(bc);
}

bool CMakeProject::addFiles(const QStringList &filePaths)
{
    QList<const FileNode *> nodes; // nodes to store in persistent tree
    for (auto &filePath : filePaths) {
        const auto mimeType = Utils::mimeTypeForFile(filePath);
        auto fn = FilePath::fromString(filePath);
        auto type = TreeScanner::genericFileType(mimeType, fn);

        auto node = new FileNode(fn, type);
        node->setEnabled(false);
        node->setIsGenerated(false);
        nodes << node;
    }

    if (nodes.empty())
        return true;

    // Update tree without full rescan run
    sort(nodes, Node::sortByPath);

    auto oldSize = m_allFiles.size();
    m_allFiles.append(nodes);
    std::inplace_merge(m_allFiles.begin(),
                       m_allFiles.begin() + oldSize,
                       m_allFiles.end(),
                       Node::sortByPath);


    // Real adding occurs after function exit.
    QTimer::singleShot(200, this, [this](){
        this->updateProjectData();
    });

    return true;
}

bool CMakeProject::eraseFiles(const QStringList &filePaths)
{
    QList<const FileNode *> removed;
    for (auto& filePath : filePaths) {
        const auto mimeType = Utils::mimeTypeForFile(filePath);
        auto fn = FilePath::fromString(filePath);
        auto type = TreeScanner::genericFileType(mimeType, fn);
        auto toRemove = new FileNode(fn, type);
        toRemove->setIsGenerated(false);

        // To update list
        removed << toRemove;
    }

    // Update tree without full rescan run
    sort(removed, Node::sortByPath);

    // Inplace change m_allFiles in one pass

    auto it = std::lower_bound(m_allFiles.begin(), m_allFiles.end(), removed[0], Node::sortByPath);
    QTC_ASSERT(it != m_allFiles.end(), return false);

    int allIdx = static_cast<int>(std::distance(m_allFiles.begin(), it));
    int remIdx = 0;
    while (allIdx < m_allFiles.size() && remIdx < removed.size()) {
        auto &allNode = m_allFiles[allIdx];
        auto &removeNode = removed[remIdx];

        if (Node::sortByPath(allNode, removeNode)) {
            allIdx++;
        } else if (Node::sortByPath(removeNode, allNode)) {
            remIdx++;
        } else {
            delete allNode;
            m_allFiles.removeAt(allIdx);
            // We should not increment allIdx here
            remIdx++;
        }
    }

    // Real deleting occurs after function exit.
    QTimer::singleShot(200, this, [this](){
        this->updateProjectData();
    });

    return true;
}

bool CMakeProject::renameFile(const QString &filePath, const QString &newFilePath)
{
    auto fn = FilePath::fromString(filePath);
    auto newfn = FilePath::fromString(newFilePath);
    const auto mimeType = Utils::mimeTypeForFile(filePath);
    auto type = TreeScanner::genericFileType(mimeType, fn);
    auto node = new FileNode(fn, type);
    node->setIsGenerated(false);

    // Update tree without full rescan run
    {
        auto it = std::lower_bound(m_allFiles.begin(),
                                   m_allFiles.end(),
                                   node,
                                   Node::sortByPath);
        if (it == m_allFiles.end())
            return false;

        // Update data in scanned files and in the project tree
        delete *it;
        m_allFiles.removeAt(static_cast<int>(std::distance(m_allFiles.begin(), it)));

        // We add only one new file. Use std::lower_bound to insert item to right place
        auto toAdd = new FileNode(newfn, node->fileType()); // do not copy parent and other
        toAdd->setIsGenerated(false);
        toAdd->setEnabled(false);

        it = std::lower_bound(m_allFiles.begin(),
                              m_allFiles.end(),
                              toAdd,
                              Node::sortByPath);

        m_allFiles.insert(it, toAdd);
    }

    QTimer::singleShot(200, this, [this](){
        this->updateProjectData();
    });

    return true;
}

void CMakeProject::startParsing(int reparseParameters)
{
    m_delayedParsingParameters = BuildDirManager::REPARSE_DEFAULT;

    if (reparseParameters & BuildDirManager::REPARSE_IGNORE)
        return;

    CMakeBuildConfiguration *bc = activeBc(this);
    QTC_ASSERT(bc, return );

    m_parseGuard = std::move(guardParsingRun());

    m_waitingForScan = reparseParameters & BuildDirManager::REPARSE_SCAN;
    m_waitingForParse = true;
    m_combinedScanAndParseResult = true;

    if (m_waitingForScan) {
        QTC_CHECK(m_treeScanner.isFinished());
        m_treeScanner.asyncScanForFiles(projectDirectory());
        Core::ProgressManager::addTask(m_treeScanner.future(),
                                       tr("Scan \"%1\" project tree").arg(displayName()),
                                       "CMake.Scan.Tree");
    }

    bc->m_buildDirManager.parse(reparseParameters);
}

QStringList CMakeProject::buildTargetTitles() const
{
    CMakeBuildConfiguration *bc = activeBc(this);
    return bc ? bc->buildTargetTitles() : QStringList();
}

=======
>>>>>>> d92f5df9
bool CMakeProject::setupTarget(Target *t)
{
    t->updateDefaultBuildConfigurations();
    if (t->buildConfigurations().isEmpty())
        return false;
    t->updateDefaultDeployConfigurations();
    return true;
}

<<<<<<< HEAD
void CMakeProject::reportError(const QString &errorMessage) const
{
    CMakeBuildConfiguration *bc = activeBc(this);
    if (bc)
        bc->setError(errorMessage);
}

void CMakeProject::requestReparse(int reparseParameters)
{
    if (reparseParameters & BuildDirManager::REPARSE_IGNORE)
        return;

    m_delayedParsingTimer.setInterval((reparseParameters & BuildDirManager::REPARSE_URGENT) ? 0
                                                                                            : 1000);
    m_delayedParsingTimer.start();
    m_delayedParsingParameters = m_delayedParsingParameters | reparseParameters;
    if (m_allFiles.isEmpty())
        m_delayedParsingParameters |= BuildDirManager::REPARSE_SCAN;
}

void CMakeProject::handleTreeScanningFinished()
{
    QTC_CHECK(m_waitingForScan);

    qDeleteAll(m_allFiles);
    m_allFiles = Utils::transform(m_treeScanner.release(), [](FileNode *fn) -> const FileNode* {
        fn->setEnabled(false);
        return fn;
    });

    CMakeBuildConfiguration *bc = activeBc(this);
    QTC_ASSERT(bc, return);

    m_combinedScanAndParseResult = m_combinedScanAndParseResult && true;
    m_waitingForScan = false;

    combineScanAndParse(bc);
}

void CMakeProject::handleParsingSuccess(CMakeBuildConfiguration *bc)
{
    QTC_ASSERT(m_waitingForParse, return);

    m_waitingForParse = false;
    m_combinedScanAndParseResult = m_combinedScanAndParseResult && true;

    combineScanAndParse(bc);
}

void CMakeProject::handleParsingError(CMakeBuildConfiguration *bc)
{
    QTC_CHECK(m_waitingForParse);

    m_waitingForParse = false;
    m_combinedScanAndParseResult = false;

    combineScanAndParse(bc);
}

void CMakeProject::combineScanAndParse(CMakeBuildConfiguration *bc)
{
    QTC_ASSERT(bc && bc->isActive(), return);

    if (m_waitingForParse || m_waitingForScan)
        return;

    if (m_combinedScanAndParseResult) {
        m_parseGuard.markAsSuccess();
        updateProjectData(bc);
    }

    {
        TraceTimer parsingDoneTimer("    parsing finished signal");
        m_parseGuard = {};
    }
}

=======
>>>>>>> d92f5df9
QStringList CMakeProject::filesGeneratedFrom(const QString &sourceFile) const
{
    if (!activeTarget())
        return QStringList();
    QFileInfo fi(sourceFile);
    FilePath project = projectDirectory();
    FilePath baseDirectory = FilePath::fromString(fi.absolutePath());

    while (baseDirectory.isChildOf(project)) {
        const FilePath cmakeListsTxt = baseDirectory.pathAppended("CMakeLists.txt");
        if (cmakeListsTxt.exists())
            break;
        baseDirectory = baseDirectory.parentDir();
    }

    QDir srcDirRoot = QDir(project.toString());
    QString relativePath = srcDirRoot.relativeFilePath(baseDirectory.toString());
    QDir buildDir = QDir(activeTarget()->activeBuildConfiguration()->buildDirectory().toString());
    QString generatedFilePath = buildDir.absoluteFilePath(relativePath);

    if (fi.suffix() == "ui") {
        generatedFilePath += "/ui_";
        generatedFilePath += fi.completeBaseName();
        generatedFilePath += ".h";
        return QStringList(QDir::cleanPath(generatedFilePath));
    } else if (fi.suffix() == "scxml") {
        generatedFilePath += "/";
        generatedFilePath += QDir::cleanPath(fi.completeBaseName());
        return QStringList({generatedFilePath + ".h",
                            generatedFilePath + ".cpp"});
    } else {
        // TODO: Other types will be added when adapters for their compilers become available.
        return QStringList();
    }
}

ProjectExplorer::DeploymentKnowledge CMakeProject::deploymentKnowledge() const
{
    return !files([](const ProjectExplorer::Node *n) {
                return n->filePath().fileName() == "QtCreatorDeployment.txt";
            })
                   .isEmpty()
               ? DeploymentKnowledge::Approximative
               : DeploymentKnowledge::Bad;
}

MakeInstallCommand CMakeProject::makeInstallCommand(const Target *target,
                                                    const QString &installRoot)
{
    MakeInstallCommand cmd;
    if (const BuildConfiguration * const bc = target->activeBuildConfiguration()) {
        if (const auto cmakeStep = bc->stepList(ProjectExplorer::Constants::BUILDSTEPS_BUILD)
                ->firstOfType<CMakeBuildStep>()) {
            if (CMakeTool *tool = CMakeKitAspect::cmakeTool(target->kit()))
                cmd.command = tool->cmakeExecutable();
        }
    }
    cmd.arguments << "--build" << "." << "--target" << "install";
    cmd.environment.set("DESTDIR", QDir::toNativeSeparators(installRoot));
    return cmd;
}

bool CMakeProject::mustUpdateCMakeStateBeforeBuild() const
{
    return buildSystem()->isWaitingForParse();
}

} // namespace CMakeProjectManager<|MERGE_RESOLUTION|>--- conflicted
+++ resolved
@@ -95,173 +95,8 @@
     setDisplayName(projectDirectory().fileName());
     setCanBuildProducts();
     setKnowsAllBuildExecutables(false);
-<<<<<<< HEAD
-
-    // Timer:
-    m_delayedParsingTimer.setSingleShot(true);
-
-    connect(&m_delayedParsingTimer, &QTimer::timeout,
-            this, [this]() { startParsing(m_delayedParsingParameters); });
-
-    // TreeScanner:
-    connect(&m_treeScanner, &TreeScanner::finished, this, &CMakeProject::handleTreeScanningFinished);
-
-    m_treeScanner.setFilter([this](const Utils::MimeType &mimeType, const Utils::FilePath &fn) {
-        // Mime checks requires more resources, so keep it last in check list
-        auto isIgnored =
-                fn.toString().startsWith(projectFilePath().toString() + ".user") ||
-                TreeScanner::isWellKnownBinary(mimeType, fn);
-
-        // Cache mime check result for speed up
-        if (!isIgnored) {
-            auto it = m_mimeBinaryCache.find(mimeType.name());
-            if (it != m_mimeBinaryCache.end()) {
-                isIgnored = *it;
-            } else {
-                isIgnored = TreeScanner::isMimeBinary(mimeType, fn);
-                m_mimeBinaryCache[mimeType.name()] = isIgnored;
-            }
-        }
-
-        return isIgnored;
-    });
-
-    m_treeScanner.setTypeFactory([](const Utils::MimeType &mimeType, const Utils::FilePath &fn) {
-        auto type = TreeScanner::genericFileType(mimeType, fn);
-        if (type == FileType::Unknown) {
-            if (mimeType.isValid()) {
-                const QString mt = mimeType.name();
-                if (mt == CMakeProjectManager::Constants::CMAKEPROJECTMIMETYPE
-                    || mt == CMakeProjectManager::Constants::CMAKEMIMETYPE)
-                    type = FileType::Project;
-            }
-        }
-        return type;
-    });
-}
-
-CMakeProject::~CMakeProject()
-{
-    if (!m_treeScanner.isFinished()) {
-        auto future = m_treeScanner.future();
-        future.cancel();
-        future.waitForFinished();
-    }
-    delete m_cppCodeModelUpdater;
-    qDeleteAll(m_extraCompilers);
-    qDeleteAll(m_allFiles);
-}
-
-void CMakeProject::updateProjectData(CMakeBuildConfiguration *bc)
-{
-    TraceTimer updateProjectTotalTimer(Q_FUNC_INFO);
-    qCDebug(cmakeProjectLog) << "Updating CMake project data";
-    const CMakeBuildConfiguration *aBc = activeBc(this);
-    QString errorMessage;
-
-    QTC_ASSERT(bc, return);
-    QTC_ASSERT(bc == aBc, return);
-    QTC_ASSERT(m_treeScanner.isFinished() && !bc->m_buildDirManager.isParsing(), return );
-
-    CMakeConfig patchedConfig = bc->configurationFromCMake();
-    {
-        CMakeConfigItem settingFileItem;
-        settingFileItem.key = "ANDROID_DEPLOYMENT_SETTINGS_FILE";
-        settingFileItem.value = bc->buildDirectory()
-                                    .pathAppended("android_deployment_settings.json")
-                                    .toString()
-                                    .toUtf8();
-        patchedConfig.append(settingFileItem);
-    }
-    {
-        TraceTimer appsTimer("    application data");
-        QSet<QString> res;
-        QStringList apps;
-        for (const auto &target : bc->buildTargets()) {
-            if (target.targetType == CMakeProjectManager::DynamicLibraryType) {
-                res.insert(target.executable.parentDir().toString());
-                apps.push_back(target.executable.toUserOutput());
-            }
-            // ### shall we add also the ExecutableType ?
-        }
-        {
-            CMakeConfigItem paths;
-            paths.key = "ANDROID_SO_LIBS_PATHS";
-            paths.values = Utils::toList(res);
-            patchedConfig.append(paths);
-        }
-
-        apps.sort();
-        {
-            CMakeConfigItem appsPaths;
-            appsPaths.key = "TARGETS_BUILD_PATH";
-            appsPaths.values = apps;
-            patchedConfig.append(appsPaths);
-        }
-    }
-
-    {
-        TraceTimer projectTreeTimer("    project tree");
-        auto newRoot = bc->generateProjectTree(m_allFiles);
-        if (newRoot) {
+    setHasMakeInstallEquivalent(true);
             newRoot->setTopLevelProject(this);
-            setRootProjectNode(std::move(newRoot));
-            if (rootProjectNode())
-                setDisplayName(rootProjectNode()->displayName());
-
-            for (const CMakeBuildTarget &bt : bc->buildTargets()) {
-                const QString buildKey = bt.title;
-                if (ProjectNode *node = findNodeForBuildKey(buildKey)) {
-                    if (auto targetNode = dynamic_cast<CMakeTargetNode *>(node))
-                        targetNode->setConfig(patchedConfig);
-                }
-            }
-        }
-    }
-
-    {
-        TraceTimer projectTreeTimer("    extra compilers");
-        qDeleteAll(m_extraCompilers);
-        m_extraCompilers = findExtraCompilers();
-        CppTools::GeneratedCodeModelSupport::update(m_extraCompilers);
-        qCDebug(cmakeProjectLog) << "Extra compilers updated.";
-    }
-
-    QtSupport::CppKitInfo kitInfo(this);
-    QTC_ASSERT(kitInfo.isValid(), return);
-
-    {
-        TraceTimer cxxCodemodelTimer("    cxx codemodel");
-        CppTools::RawProjectParts rpps = bc->m_buildDirManager.createRawProjectParts(errorMessage);
-        checkAndReportError(errorMessage);
-        qCDebug(cmakeProjectLog) << "Raw project parts created.";
-
-        for (CppTools::RawProjectPart &rpp : rpps) {
-            rpp.setQtVersion(
-                kitInfo.projectPartQtVersion); // TODO: Check if project actually uses Qt.
-            if (kitInfo.cxxToolChain)
-                rpp.setFlagsForCxx({kitInfo.cxxToolChain, rpp.flagsForCxx.commandLineFlags});
-            if (kitInfo.cToolChain)
-                rpp.setFlagsForC({kitInfo.cToolChain, rpp.flagsForC.commandLineFlags});
-        }
-
-        m_cppCodeModelUpdater->update({this, kitInfo, activeBuildEnvironment(), rpps});
-    }
-    {
-        TraceTimer qmlCodemodelTimer("    qml codemodel");
-        updateQmlJSCodeModel(bc);
-    }
-
-    emit fileListChanged();
-
-    emit bc->emitBuildTypeChanged();
-
-    bc->m_buildDirManager.resetData(); // Clear remaining data
-
-    qCDebug(cmakeProjectLog) << "All CMake project data up to date.";
-=======
-    setHasMakeInstallEquivalent(true);
->>>>>>> d92f5df9
 }
 
 CMakeProject::~CMakeProject() = default;
@@ -331,7 +166,6 @@
         bc->m_buildDirManager.clearCache();
 }
 
-<<<<<<< HEAD
 void CMakeProject::updateProjectData()
 {
     auto t = activeTarget();
@@ -471,41 +305,6 @@
     return true;
 }
 
-void CMakeProject::startParsing(int reparseParameters)
-{
-    m_delayedParsingParameters = BuildDirManager::REPARSE_DEFAULT;
-
-    if (reparseParameters & BuildDirManager::REPARSE_IGNORE)
-        return;
-
-    CMakeBuildConfiguration *bc = activeBc(this);
-    QTC_ASSERT(bc, return );
-
-    m_parseGuard = std::move(guardParsingRun());
-
-    m_waitingForScan = reparseParameters & BuildDirManager::REPARSE_SCAN;
-    m_waitingForParse = true;
-    m_combinedScanAndParseResult = true;
-
-    if (m_waitingForScan) {
-        QTC_CHECK(m_treeScanner.isFinished());
-        m_treeScanner.asyncScanForFiles(projectDirectory());
-        Core::ProgressManager::addTask(m_treeScanner.future(),
-                                       tr("Scan \"%1\" project tree").arg(displayName()),
-                                       "CMake.Scan.Tree");
-    }
-
-    bc->m_buildDirManager.parse(reparseParameters);
-}
-
-QStringList CMakeProject::buildTargetTitles() const
-{
-    CMakeBuildConfiguration *bc = activeBc(this);
-    return bc ? bc->buildTargetTitles() : QStringList();
-}
-
-=======
->>>>>>> d92f5df9
 bool CMakeProject::setupTarget(Target *t)
 {
     t->updateDefaultBuildConfigurations();
@@ -515,86 +314,7 @@
     return true;
 }
 
-<<<<<<< HEAD
-void CMakeProject::reportError(const QString &errorMessage) const
-{
-    CMakeBuildConfiguration *bc = activeBc(this);
-    if (bc)
-        bc->setError(errorMessage);
-}
-
-void CMakeProject::requestReparse(int reparseParameters)
-{
-    if (reparseParameters & BuildDirManager::REPARSE_IGNORE)
-        return;
-
-    m_delayedParsingTimer.setInterval((reparseParameters & BuildDirManager::REPARSE_URGENT) ? 0
-                                                                                            : 1000);
-    m_delayedParsingTimer.start();
-    m_delayedParsingParameters = m_delayedParsingParameters | reparseParameters;
-    if (m_allFiles.isEmpty())
-        m_delayedParsingParameters |= BuildDirManager::REPARSE_SCAN;
-}
-
-void CMakeProject::handleTreeScanningFinished()
-{
-    QTC_CHECK(m_waitingForScan);
-
-    qDeleteAll(m_allFiles);
-    m_allFiles = Utils::transform(m_treeScanner.release(), [](FileNode *fn) -> const FileNode* {
-        fn->setEnabled(false);
-        return fn;
-    });
-
-    CMakeBuildConfiguration *bc = activeBc(this);
-    QTC_ASSERT(bc, return);
-
-    m_combinedScanAndParseResult = m_combinedScanAndParseResult && true;
-    m_waitingForScan = false;
-
-    combineScanAndParse(bc);
-}
-
-void CMakeProject::handleParsingSuccess(CMakeBuildConfiguration *bc)
-{
-    QTC_ASSERT(m_waitingForParse, return);
-
-    m_waitingForParse = false;
-    m_combinedScanAndParseResult = m_combinedScanAndParseResult && true;
-
-    combineScanAndParse(bc);
-}
-
-void CMakeProject::handleParsingError(CMakeBuildConfiguration *bc)
-{
-    QTC_CHECK(m_waitingForParse);
-
-    m_waitingForParse = false;
-    m_combinedScanAndParseResult = false;
-
-    combineScanAndParse(bc);
-}
-
-void CMakeProject::combineScanAndParse(CMakeBuildConfiguration *bc)
-{
-    QTC_ASSERT(bc && bc->isActive(), return);
-
-    if (m_waitingForParse || m_waitingForScan)
-        return;
-
-    if (m_combinedScanAndParseResult) {
-        m_parseGuard.markAsSuccess();
-        updateProjectData(bc);
-    }
-
-    {
-        TraceTimer parsingDoneTimer("    parsing finished signal");
-        m_parseGuard = {};
-    }
-}
-
-=======
->>>>>>> d92f5df9
+
 QStringList CMakeProject::filesGeneratedFrom(const QString &sourceFile) const
 {
     if (!activeTarget())
