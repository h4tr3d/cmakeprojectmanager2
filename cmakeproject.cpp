--- conflicted
+++ resolved
@@ -138,17 +138,9 @@
 /*!
   \class CMakeProject
 */
-<<<<<<< HEAD
-CMakeProject::CMakeProject(CMakeManager *manager, const FileName &fileName)
-    : m_manager(manager),
-      m_activeTarget(0),
-      m_fileName(fileName),
-      m_cbpUpdateProcess(0),
-      m_watcher(new QFileSystemWatcher(this))
-=======
 CMakeProject::CMakeProject(CMakeManager *manager, const FileName &fileName) :
+    m_cbpUpdateProcess(0),
     m_watcher(new QFileSystemWatcher(this))
->>>>>>> 837eda63
 {
     setId(Constants::CMAKEPROJECT_ID);
     setProjectManager(manager);
@@ -157,14 +149,7 @@
     setProjectContext(Core::Context(CMakeProjectManager::Constants::PROJECTCONTEXT));
     setProjectLanguages(Core::Context(ProjectExplorer::Constants::LANG_CXX));
 
-<<<<<<< HEAD
-    m_projectName = fileName.parentDir().fileName();
-
-    m_file = new CMakeFile(this, fileName);
-    m_rootNode = new CMakeProjectNode(this, m_fileName);
-=======
     rootProjectNode()->setDisplayName(fileName.parentDir().fileName());
->>>>>>> 837eda63
 
     connect(this, &CMakeProject::buildTargetsChanged, this, &CMakeProject::updateRunConfigurations);
     connect(m_watcher, &QFileSystemWatcher::fileChanged, this, &CMakeProject::fileChanged);
@@ -206,20 +191,11 @@
 
     if (mode != CMakeOpenProjectWizard::Nothing) {
         CMakeBuildInfo info(cmakebc);
-<<<<<<< HEAD
-        CMakeOpenProjectWizard copw(Core::ICore::mainWindow(), m_manager, mode, &info,
-                                    bc->target()->displayName(), bc->displayName());
-        if (copw.exec() == QDialog::Accepted) {
+        CMakeOpenProjectWizard copw(Core::ICore::mainWindow(), mode, &info);
+        if (copw.exec() == QDialog::Accepted)
             cmakebc->setCMakeParams(copw.arguments());
-            cmakebc->setUseNinja(copw.useNinja()); // NeedToCreate can change the Ninja setting
             cmakebc->setInitialArguments(QString());
             cmakebc->setCMakeParamsExt(copw.cmakeParamsExt());
-        }
-=======
-        CMakeOpenProjectWizard copw(Core::ICore::mainWindow(), mode, &info);
-        if (copw.exec() == QDialog::Accepted)
-            cmakebc->setInitialArguments(QString());
->>>>>>> 837eda63
     }
 
     // reparse
@@ -407,11 +383,7 @@
     m_files.sort();
     m_files.removeDuplicates();
 
-<<<<<<< HEAD
-    buildTree(m_rootNode, treeFileList);
-=======
-    buildTree(static_cast<CMakeProjectNode *>(rootProjectNode()), fileList);
->>>>>>> 837eda63
+    buildTree(static_cast<CMakeProjectNode *>(rootProjectNode()), treeFileList);
 
     //qDebug()<<"Adding Targets";
     m_buildTargets = cbpparser.buildTargets();
@@ -654,12 +626,8 @@
                 return RestoreResult::UserAbort;
             else
                 activeBC->setInitialArguments(QString());
-<<<<<<< HEAD
                 activeBC->setCMakeParams(copw.arguments());
                 activeBC->setCMakeParamsExt(copw.cmakeParamsExt());
-            }
-=======
->>>>>>> 837eda63
         }
     }
 
