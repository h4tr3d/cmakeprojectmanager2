--- conflicted
+++ resolved
@@ -420,7 +420,6 @@
     m_buildDirManager.clearCache();
 }
 
-<<<<<<< HEAD
 void CMakeProject::updateProjectData()
 {
     auto t = activeTarget();
@@ -555,15 +554,6 @@
     return true;
 }
 
-QList<CMakeBuildTarget> CMakeProject::buildTargets() const
-{
-    CMakeBuildConfiguration *bc = activeBc(this);
-
-    return bc ? bc->buildTargets() : QList<CMakeBuildTarget>();
-}
-
-=======
->>>>>>> 9e7b6930
 void CMakeProject::handleReparseRequest(int reparseParameters)
 {
     QTC_ASSERT(!(reparseParameters & BuildDirManager::REPARSE_FAIL), return);
