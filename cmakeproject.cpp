--- conflicted
+++ resolved
@@ -36,13 +36,12 @@
 #include "cmakerunconfiguration.h"
 #include "makestep.h"
 #include "cmakeopenprojectwizard.h"
-<<<<<<< HEAD
 #include "generatorinfo.h"
-=======
 #include "cmakecbpparser.h"
 #include "cmakefile.h"
 #include "cmakeprojectmanager.h"
->>>>>>> 2d229447
+#include "cmaketoolmanager.h"
+#include "cmakekitinformation.h"
 
 #include <projectexplorer/projectexplorerconstants.h>
 #include <projectexplorer/headerpath.h>
@@ -809,24 +808,26 @@
 
     cbpUpdateMessage(QLatin1String(""), false);
 
-    if (m_manager->isCMakeExecutableValid()) {
+    CMakeBuildConfiguration *bc
+            = static_cast<CMakeBuildConfiguration *>(activeTarget()->activeBuildConfiguration());
+
+    CMakeProjectManager::Internal::GeneratorInfo generatorInfo(bc->target()->kit(),
+                                                               bc->useNinja());
+    
+    CMakeTool *cmake = CMakeKitInformation::cmakeTool(generatorInfo.kit());
+
+    if (cmake && cmake->isValid()) {
         m_cbpUpdateProcess = new Utils::QtcProcess();
         connect(m_cbpUpdateProcess, SIGNAL(finished(int)), this, SLOT(cbpUpdateFinished(int)));
 
-        CMakeBuildConfiguration *bc
-            = static_cast<CMakeBuildConfiguration *>(activeTarget()->activeBuildConfiguration());
-
-        CMakeProjectManager::Internal::GeneratorInfo generatorInfo(bc->target()->kit(),
-                                                                   bc->useNinja());
-
-        m_manager->createXmlFile(m_cbpUpdateProcess,
+        m_manager->createXmlFile(m_cbpUpdateProcess, cmake->cmakeExecutable().toString(),
                                  bc->cmakeParamsExt().arguments(bc->cmakeParams(), bc->buildDirectory().toString()),
                                  bc->target()->project()->projectDirectory().toString(),
                                  bc->buildDirectory().toString(),
                                  bc->environment(),
                                  QString::fromLatin1(generatorInfo.generatorArgument()));
     } else {
-        cbpUpdateMessage(tr("No valid cmake executable specified."));
+        cbpUpdateMessage(tr("Selected Kit has no valid CMake executable specified."));
     }
 
 }
@@ -900,562 +901,8 @@
     QtSupport::UiCodeModelManager::update(this, uiFileHash);
 }
 
-<<<<<<< HEAD
-// CMakeFile
-
-CMakeFile::CMakeFile(CMakeProject *parent, const FileName &fileName)
-    : Core::IDocument(parent), m_project(parent)
-{
-    setId("Cmake.ProjectFile");
-    setMimeType(QLatin1String(Constants::CMAKEPROJECTMIMETYPE));
-    setFilePath(fileName);
-}
-
-bool CMakeFile::save(QString *errorString, const QString &fileName, bool autoSave)
-{
-    // Once we have an texteditor open for this file, we probably do
-    // need to implement this, don't we.
-    Q_UNUSED(errorString)
-    Q_UNUSED(fileName)
-    Q_UNUSED(autoSave)
-    return false;
-}
-
-QString CMakeFile::defaultPath() const
-{
-    return QString();
-}
-
-QString CMakeFile::suggestedFileName() const
-{
-    return QString();
-}
-
-bool CMakeFile::isModified() const
-{
-    return false;
-}
-
-bool CMakeFile::isSaveAsAllowed() const
-{
-    return false;
-}
-
-Core::IDocument::ReloadBehavior CMakeFile::reloadBehavior(ChangeTrigger state, ChangeType type) const
-{
-    Q_UNUSED(state)
-    Q_UNUSED(type)
-    return BehaviorSilent;
-}
-
-bool CMakeFile::reload(QString *errorString, ReloadFlag flag, ChangeType type)
-{
-    Q_UNUSED(errorString)
-    Q_UNUSED(flag)
-    Q_UNUSED(type)
-    return true;
-}
-
-CMakeBuildSettingsWidget::CMakeBuildSettingsWidget(CMakeBuildConfiguration *bc) : m_buildConfiguration(0)
-{
-    QFormLayout *fl = new QFormLayout(this);
-    fl->setContentsMargins(20, -1, 0, -1);
-    fl->setFieldGrowthPolicy(QFormLayout::ExpandingFieldsGrow);
-    setLayout(fl);
-
-    QPushButton *runCmakeButton = new QPushButton(tr("Run CMake..."));
-    connect(runCmakeButton, SIGNAL(clicked()),
-            this, SLOT(runCMake()));
-    fl->addRow(tr("Reconfigure project:"), runCmakeButton);
-
-    m_pathLineEdit = new QLineEdit(this);
-    m_pathLineEdit->setReadOnly(true);
-
-    QHBoxLayout *hbox = new QHBoxLayout();
-    hbox->addWidget(m_pathLineEdit);
-
-    m_changeButton = new QPushButton(this);
-    m_changeButton->setText(tr("&Change"));
-    connect(m_changeButton, SIGNAL(clicked()), this, SLOT(openChangeBuildDirectoryDialog()));
-    hbox->addWidget(m_changeButton);
-
-    fl->addRow(tr("Build directory:"), hbox);
-
-    m_buildConfiguration = bc;
-    m_pathLineEdit->setText(m_buildConfiguration->rawBuildDirectory().toString());
-    if (m_buildConfiguration->buildDirectory() == bc->target()->project()->projectDirectory())
-        m_changeButton->setEnabled(false);
-    else
-        m_changeButton->setEnabled(true);
-
-    setDisplayName(tr("CMake"));
-}
-
-void CMakeBuildSettingsWidget::openChangeBuildDirectoryDialog()
-{
-    CMakeProject *project = static_cast<CMakeProject *>(m_buildConfiguration->target()->project());
-    CMakeBuildInfo info(m_buildConfiguration);
-    CMakeOpenProjectWizard copw(Core::ICore::mainWindow(),
-                                project->projectManager(), CMakeOpenProjectWizard::ChangeDirectory,
-                                &info);
-    if (copw.exec() == QDialog::Accepted) {
-        project->changeBuildDirectory(m_buildConfiguration, copw.buildDirectory());
-        m_buildConfiguration->setUseNinja(copw.useNinja());
-        m_pathLineEdit->setText(m_buildConfiguration->rawBuildDirectory().toString());
-        m_buildConfiguration->setCMakeParams(copw.arguments());
-        m_buildConfiguration->setCMakeParamsExt(copw.cmakeParamsExt());
-    }
-}
-
-void CMakeBuildSettingsWidget::runCMake()
-{
-    if (!ProjectExplorer::ProjectExplorerPlugin::saveModifiedFiles())
-        return;
-    CMakeProject *project = static_cast<CMakeProject *>(m_buildConfiguration->target()->project());
-    CMakeBuildInfo info(m_buildConfiguration);
-    CMakeOpenProjectWizard copw(Core::ICore::mainWindow(),
-                                project->projectManager(),
-                                CMakeOpenProjectWizard::WantToUpdate, &info);
-    if (copw.exec() == QDialog::Accepted) {
-        project->parseCMakeLists();
-        m_buildConfiguration->setCMakeParams(copw.arguments());
-        m_buildConfiguration->setCMakeParamsExt(copw.cmakeParamsExt());
-    }
-}
-
-/////
-// CMakeCbpParser
-////
-
-namespace {
-int distance(const QString &targetDirectory, const FileName &fileName)
-{
-    const QString commonParent = Utils::commonPath(QStringList() << targetDirectory << fileName.toString());
-    return targetDirectory.mid(commonParent.size()).count(QLatin1Char('/'))
-            + fileName.toString().mid(commonParent.size()).count(QLatin1Char('/'));
-}
-}
-
-// called after everything is parsed
-// this function tries to figure out to which CMakeBuildTarget
-// each file belongs, so that it gets the appropriate defines and
-// compiler flags
-void CMakeCbpParser::sortFiles()
-{
-    QLoggingCategory log("qtc.cmakeprojectmanager.filetargetmapping");
-    QList<FileName> fileNames = Utils::transform(m_fileList, [] (FileNode *node) {
-        return node->path();
-    });
-
-    Utils::sort(fileNames);
-
-
-    CMakeBuildTarget *last = 0;
-    FileName parentDirectory;
-
-    qCDebug(log) << "###############";
-    qCDebug(log) << "# Pre Dump    #";
-    qCDebug(log) << "###############";
-    foreach (const CMakeBuildTarget &target, m_buildTargets)
-        qCDebug(log) << target.title << target.sourceDirectory <<
-                 target.includeFiles << target.defines << target.files << "\n";
-
-    // find a good build target to fall back
-    int fallbackIndex = 0;
-    {
-        int bestIncludeCount = -1;
-        for (int i = 0; i < m_buildTargets.size(); ++i) {
-            const CMakeBuildTarget &target = m_buildTargets.at(i);
-            if (target.includeFiles.isEmpty())
-                continue;
-            if (target.sourceDirectory == m_sourceDirectory
-                    && target.includeFiles.count() > bestIncludeCount) {
-                bestIncludeCount = target.includeFiles.count();
-                fallbackIndex = i;
-            }
-        }
-    }
-
-    qCDebug(log) << "###############";
-    qCDebug(log) << "# Sorting     #";
-    qCDebug(log) << "###############";
-
-    foreach (const FileName &fileName, fileNames) {
-        qCDebug(log) << fileName;
-        if (fileName.parentDir() == parentDirectory && last) {
-            // easy case, same parent directory as last file
-            last->files.append(fileName.toString());
-            qCDebug(log) << "  into" << last->title;
-        } else {
-            int bestDistance = std::numeric_limits<int>::max();
-            int bestIndex = -1;
-            int bestIncludeCount = -1;
-
-            for (int i = 0; i < m_buildTargets.size(); ++i) {
-                const CMakeBuildTarget &target = m_buildTargets.at(i);
-                if (target.includeFiles.isEmpty())
-                    continue;
-                int dist = distance(target.sourceDirectory, fileName);
-                qCDebug(log) << "distance to target" << target.title << dist;
-                if (dist < bestDistance ||
-                     (dist == bestDistance &&
-                      target.includeFiles.count() > bestIncludeCount)) {
-                    bestDistance = dist;
-                    bestIncludeCount = target.includeFiles.count();
-                    bestIndex = i;
-                }
-            }
-
-            if (bestIndex == -1 && !m_buildTargets.isEmpty()) {
-                bestIndex = fallbackIndex;
-                qCDebug(log) << "  using fallbackIndex";
-            }
-
-            if (bestIndex != -1) {
-                m_buildTargets[bestIndex].files.append(fileName.toString());
-                last = &m_buildTargets[bestIndex];
-                parentDirectory = fileName.parentDir();
-                qCDebug(log) << "  into" << last->title;
-            }
-        }
-    }
-
-    qCDebug(log) << "###############";
-    qCDebug(log) << "# After Dump  #";
-    qCDebug(log) << "###############";
-    foreach (const CMakeBuildTarget &target, m_buildTargets)
-        qCDebug(log) << target.title << target.sourceDirectory << target.includeFiles << target.defines << target.files << "\n";
-}
-
-bool CMakeCbpParser::parseCbpFile(const QString &fileName, const QString &sourceDirectory)
-{
-    m_buildDirectory = QFileInfo(fileName).absolutePath();
-    m_sourceDirectory = sourceDirectory;
-
-    QFile fi(fileName);
-    if (fi.exists() && fi.open(QFile::ReadOnly)) {
-        setDevice(&fi);
-
-        while (!atEnd()) {
-            readNext();
-            if (name() == QLatin1String("CodeBlocks_project_file"))
-                parseCodeBlocks_project_file();
-            else if (isStartElement())
-                parseUnknownElement();
-        }
-
-        sortFiles();
-
-        fi.close();
-        return true;
-    }
-    return false;
-}
-
-void CMakeCbpParser::parseCodeBlocks_project_file()
-{
-    while (!atEnd()) {
-        readNext();
-        if (isEndElement())
-            return;
-        else if (name() == QLatin1String("Project"))
-            parseProject();
-        else if (isStartElement())
-            parseUnknownElement();
-    }
-}
-
-void CMakeCbpParser::parseProject()
-{
-    while (!atEnd()) {
-        readNext();
-        if (isEndElement())
-            return;
-        else if (name() == QLatin1String("Option"))
-            parseOption();
-        else if (name() == QLatin1String("Unit"))
-            parseUnit();
-        else if (name() == QLatin1String("Build"))
-            parseBuild();
-        else if (isStartElement())
-            parseUnknownElement();
-    }
-}
-
-void CMakeCbpParser::parseBuild()
-{
-    while (!atEnd()) {
-        readNext();
-        if (isEndElement())
-            return;
-        else if (name() == QLatin1String("Target"))
-            parseBuildTarget();
-        else if (isStartElement())
-            parseUnknownElement();
-    }
-}
-
-void CMakeCbpParser::parseBuildTarget()
-{
-    m_buildTarget.clear();
-
-    if (attributes().hasAttribute(QLatin1String("title")))
-        m_buildTarget.title = attributes().value(QLatin1String("title")).toString();
-    while (!atEnd()) {
-        readNext();
-        if (isEndElement()) {
-            if (!m_buildTarget.title.endsWith(QLatin1String("/fast")))
-                m_buildTargets.append(m_buildTarget);
-            return;
-        } else if (name() == QLatin1String("Compiler")) {
-            parseCompiler();
-        } else if (name() == QLatin1String("Option")) {
-            parseBuildTargetOption();
-        } else if (name() == QLatin1String("MakeCommands")) {
-            parseMakeCommands();
-        } else if (isStartElement()) {
-            parseUnknownElement();
-        }
-    }
-}
-
-void CMakeCbpParser::parseBuildTargetOption()
-{
-    if (attributes().hasAttribute(QLatin1String("output"))) {
-        m_buildTarget.executable = attributes().value(QLatin1String("output")).toString();
-    } else if (attributes().hasAttribute(QLatin1String("type"))) {
-        const QStringRef value = attributes().value(QLatin1String("type"));
-        if (value == QLatin1String("2") || value == QLatin1String("3"))
-            m_buildTarget.targetType = TargetType(value.toInt());
-    } else if (attributes().hasAttribute(QLatin1String("working_dir"))) {
-        m_buildTarget.workingDirectory = attributes().value(QLatin1String("working_dir")).toString();
-
-        QFile cmakeSourceInfoFile(m_buildTarget.workingDirectory
-                                  + QStringLiteral("/CMakeFiles/CMakeDirectoryInformation.cmake"));
-        if (cmakeSourceInfoFile.open(QIODevice::ReadOnly | QIODevice::Text)) {
-            QTextStream stream(&cmakeSourceInfoFile);
-            const QLatin1String searchSource("SET(CMAKE_RELATIVE_PATH_TOP_SOURCE \"");
-            while (!stream.atEnd()) {
-                const QString lineTopSource = stream.readLine().trimmed();
-                if (lineTopSource.startsWith(searchSource)) {
-                    m_buildTarget.sourceDirectory = lineTopSource.mid(searchSource.size());
-                    m_buildTarget.sourceDirectory.chop(2); // cut off ")
-                    break;
-                }
-            }
-        }
-
-        if (m_buildTarget.sourceDirectory.isEmpty()) {
-            QDir dir(m_buildDirectory);
-            const QString relative = dir.relativeFilePath(m_buildTarget.workingDirectory);
-            m_buildTarget.sourceDirectory
-                    = FileName::fromString(m_sourceDirectory).appendPath(relative).toString();
-        }
-    }
-    while (!atEnd()) {
-        readNext();
-        if (isEndElement())
-            return;
-        else if (isStartElement())
-            parseUnknownElement();
-    }
-}
-
-QString CMakeCbpParser::projectName() const
-{
-    return m_projectName;
-}
-
-void CMakeCbpParser::parseOption()
-{
-    if (attributes().hasAttribute(QLatin1String("title")))
-        m_projectName = attributes().value(QLatin1String("title")).toString();
-
-    if (attributes().hasAttribute(QLatin1String("compiler")))
-        m_compiler = attributes().value(QLatin1String("compiler")).toString();
-
-    while (!atEnd()) {
-        readNext();
-        if (isEndElement())
-            return;
-        else if (isStartElement())
-            parseUnknownElement();
-    }
-}
-
-void CMakeCbpParser::parseMakeCommands()
-{
-    while (!atEnd()) {
-        readNext();
-        if (isEndElement())
-            return;
-        else if (name() == QLatin1String("Build"))
-            parseBuildTargetBuild();
-        else if (name() == QLatin1String("Clean"))
-            parseBuildTargetClean();
-        else if (isStartElement())
-            parseUnknownElement();
-    }
-}
-
-void CMakeCbpParser::parseBuildTargetBuild()
-{
-    if (attributes().hasAttribute(QLatin1String("command")))
-        m_buildTarget.makeCommand = attributes().value(QLatin1String("command")).toString();
-    while (!atEnd()) {
-        readNext();
-        if (isEndElement())
-            return;
-        else if (isStartElement())
-            parseUnknownElement();
-    }
-}
-
-void CMakeCbpParser::parseBuildTargetClean()
-{
-    if (attributes().hasAttribute(QLatin1String("command")))
-        m_buildTarget.makeCleanCommand = attributes().value(QLatin1String("command")).toString();
-    while (!atEnd()) {
-        readNext();
-        if (isEndElement())
-            return;
-        else if (isStartElement())
-            parseUnknownElement();
-    }
-}
-
-void CMakeCbpParser::parseCompiler()
-{
-    while (!atEnd()) {
-        readNext();
-        if (isEndElement())
-            return;
-        else if (name() == QLatin1String("Add"))
-            parseAdd();
-        else if (isStartElement())
-            parseUnknownElement();
-    }
-}
-
-void CMakeCbpParser::parseAdd()
-{
-    // CMake only supports <Add option=\> and <Add directory=\>
-    const QXmlStreamAttributes addAttributes = attributes();
-
-    const QString includeDirectory = addAttributes.value(QLatin1String("directory")).toString();
-    // allow adding multiple times because order happens
-    if (!includeDirectory.isEmpty())
-        m_buildTarget.includeFiles.append(includeDirectory);
-
-    QString compilerOption = addAttributes.value(QLatin1String("option")).toString();
-    // defining multiple times a macro to the same value makes no sense
-    if (!compilerOption.isEmpty() && !m_buildTarget.compilerOptions.contains(compilerOption)) {
-        m_buildTarget.compilerOptions.append(compilerOption);
-        int macroNameIndex = compilerOption.indexOf(QLatin1String("-D")) + 2;
-        if (macroNameIndex != 1) {
-            int assignIndex = compilerOption.indexOf(QLatin1Char('='), macroNameIndex);
-            if (assignIndex != -1)
-                compilerOption[assignIndex] = ' ';
-            m_buildTarget.defines.append("#define ");
-            m_buildTarget.defines.append(compilerOption.mid(macroNameIndex).toUtf8());
-            m_buildTarget.defines.append('\n');
-        }
-    }
-
-    while (!atEnd()) {
-        readNext();
-        if (isEndElement())
-            return;
-        else if (isStartElement())
-            parseUnknownElement();
-    }
-}
-
-void CMakeCbpParser::parseUnit()
-{
-    //qDebug()<<stream.attributes().value("filename");
-    FileName fileName =
-            FileName::fromUserInput(attributes().value(QLatin1String("filename")).toString());
-    m_parsingCmakeUnit = false;
-    while (!atEnd()) {
-        readNext();
-        if (isEndElement()) {
-            if (!fileName.endsWith(QLatin1String(".rule")) && !m_processedUnits.contains(fileName)) {
-                // Now check whether we found a virtual element beneath
-                if (m_parsingCmakeUnit) {
-                    m_cmakeFileList.append( new ProjectExplorer::FileNode(fileName, ProjectExplorer::ProjectFileType, false));
-                } else {
-                    m_fileList.append(fileToFileNode(fileName));
-                }
-                m_processedUnits.insert(fileName);
-            }
-            return;
-        } else if (name() == QLatin1String("Option")) {
-            parseUnitOption();
-        } else if (isStartElement()) {
-            parseUnknownElement();
-        }
-    }
-}
-
-void CMakeCbpParser::parseUnitOption()
-{
-    if (attributes().hasAttribute(QLatin1String("virtualFolder")))
-        m_parsingCmakeUnit = true;
-
-    while (!atEnd()) {
-        readNext();
-
-        if (isEndElement())
-            break;
-
-        if (isStartElement())
-            parseUnknownElement();
-    }
-}
-
-void CMakeCbpParser::parseUnknownElement()
-{
-    Q_ASSERT(isStartElement());
-
-    while (!atEnd()) {
-        readNext();
-
-        if (isEndElement())
-            break;
-
-        if (isStartElement())
-            parseUnknownElement();
-    }
-}
-
-QList<ProjectExplorer::FileNode *> CMakeCbpParser::fileList()
-{
-    return m_fileList;
-}
-
-QList<ProjectExplorer::FileNode *> CMakeCbpParser::cmakeFileList()
-{
-    return m_cmakeFileList;
-}
-
-bool CMakeCbpParser::hasCMakeFiles()
-{
-    return !m_cmakeFileList.isEmpty();
-}
-
-QList<CMakeBuildTarget> CMakeCbpParser::buildTargets()
-{
-    return m_buildTargets;
-}
-
-QString CMakeCbpParser::compilerName() const
-{
-    return m_compiler;
-}
-
-=======
->>>>>>> 2d229447
+
+
 void CMakeBuildTarget::clear()
 {
     executable.clear();
@@ -1529,7 +976,7 @@
     return true;
 }
 
-bool CMakeProjectManager::Internal::CMakeProject::renameFile(const QString &filePath, const QString &newFilePath)
+bool CMakeProject::renameFile(const QString &filePath, const QString &newFilePath)
 {
     Q_UNUSED(filePath);
     Q_UNUSED(newFilePath);
