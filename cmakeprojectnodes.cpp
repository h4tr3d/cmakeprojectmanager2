/****************************************************************************
**
** Copyright (C) 2016 The Qt Company Ltd.
** Contact: https://www.qt.io/licensing/
**
** This file is part of Qt Creator.
**
** Commercial License Usage
** Licensees holding valid commercial Qt licenses may use this file in
** accordance with the commercial license agreement provided with the
** Software or, alternatively, in accordance with the terms contained in
** a written agreement between you and The Qt Company. For licensing terms
** and conditions see https://www.qt.io/terms-conditions. For further
** information use the contact form at https://www.qt.io/contact-us.
**
** GNU General Public License Usage
** Alternatively, this file may be used under the terms of the GNU
** General Public License version 3 as published by the Free Software
** Foundation with exceptions as appearing in the file LICENSE.GPL3-EXCEPT
** included in the packaging of this file. Please review the following
** information to ensure the GNU General Public License requirements will
** be met: https://www.gnu.org/licenses/gpl-3.0.html.
**
****************************************************************************/

#include "cmakeprojectnodes.h"
#include "cmakeprojectconstants.h"
#include "cmakekitinformation.h"
#include "cmaketool.h"
#include "cmakeproject.h"

#include <coreplugin/fileiconprovider.h>
<<<<<<< HEAD
#include <projectexplorer/target.h>

=======
#include <cpptools/cpptoolsconstants.h>
>>>>>>> cb4c460c
#include <utils/algorithm.h>
#include <utils/mimetypes/mimedatabase.h>
#include <utils/optional.h>


#include <QClipboard>
#include <QDir>
#include <QGuiApplication>
#include <QMessageBox>

using namespace CMakeProjectManager;
using namespace CMakeProjectManager::Internal;

namespace {
void noAutoAdditionNotify(const QStringList &filePaths, const ProjectExplorer::ProjectNode *node)
{
    Utils::optional<QString> srcPath{};

    for (const QString &file : filePaths) {
        if (Utils::mimeTypeForFile(file).name() == CppTools::Constants::CPP_SOURCE_MIMETYPE) {
            srcPath = file;
            break;
        }
    }

    if (srcPath) {
        QMessageBox::StandardButton reply =
            QMessageBox::question(nullptr, QMessageBox::tr("Copy to Clipboard?"),
                                  QMessageBox::tr("Files are not automatically added to the CMakeLists.txt file of the CMake project."
                                                  "\nCopy the path to the source files to the clipboard?"),
                                  QMessageBox::Yes | QMessageBox::No);

        if (QMessageBox::Yes == reply) {
            QClipboard *clip = QGuiApplication::clipboard();

            QDir projDir{node->filePath().toFileInfo().absoluteFilePath()};
            clip->setText(QDir::cleanPath(projDir.relativeFilePath(srcPath.value())));
        }
    }
}

}

CMakeInputsNode::CMakeInputsNode(const Utils::FileName &cmakeLists) :
    ProjectExplorer::ProjectNode(cmakeLists, generateId(cmakeLists))
{
    setPriority(Node::DefaultPriority - 10); // Bottom most!
    setDisplayName(QCoreApplication::translate("CMakeFilesProjectNode", "CMake Modules"));
    setIcon(QIcon(":/projectexplorer/images/session.png")); // TODO: Use a better icon!
    setListInProject(false);
}

QByteArray CMakeInputsNode::generateId(const Utils::FileName &inputFile)
{
    return inputFile.toString().toUtf8() + "/cmakeInputs";
}

bool CMakeInputsNode::showInSimpleTree() const
{
    return true;
}

CMakeListsNode::CMakeListsNode(const Utils::FileName &cmakeListPath) :
    ProjectExplorer::ProjectNode(cmakeListPath)
{
    static QIcon folderIcon = Core::FileIconProvider::directoryIcon(Constants::FILEOVERLAY_CMAKE);
    setIcon(folderIcon);
    setListInProject(false);
}

bool CMakeListsNode::showInSimpleTree() const
{
    return false;
}

<<<<<<< HEAD
CMakeProjectNode::CMakeProjectNode(const Utils::FileName &directory, CMakeProject *project) :
    ProjectExplorer::ProjectNode(directory),
    m_project(project)
=======
bool CMakeListsNode::supportsAction(ProjectExplorer::ProjectAction action, const ProjectExplorer::Node *) const
{
    return action == ProjectExplorer::ProjectAction::AddNewFile;
}

Utils::optional<Utils::FileName> CMakeListsNode::visibleAfterAddFileAction() const
{
    Utils::FileName projFile{filePath()};
    return projFile.appendPath("CMakeLists.txt");
}

CMakeProjectNode::CMakeProjectNode(const Utils::FileName &directory) :
    ProjectExplorer::ProjectNode(directory)
>>>>>>> cb4c460c
{
    setPriority(Node::DefaultProjectPriority + 1000);
    setIcon(QIcon(":/projectexplorer/images/projectexplorer.png")); // TODO: Use proper icon!
    setListInProject(false);
}

bool CMakeProjectNode::showInSimpleTree() const
{
    return true;
}

QString CMakeProjectNode::tooltip() const
{
    return QString();
}

<<<<<<< HEAD
bool CMakeProjectNode::supportsAction(ProjectExplorer::ProjectAction action, const Node *node) const
{
    Q_UNUSED(node);
    if (!m_project)
        return false;

    const auto t = m_project->activeTarget();
    if (!t)
        return false;

    switch (action) {
        case ProjectExplorer::AddNewFile:
        case ProjectExplorer::EraseFile:
        case ProjectExplorer::Rename:
            return true;
        default:
            break;
    }

    return false;
}

bool CMakeProjectNode::addFiles(const QStringList &filePaths, QStringList *notAdded)
{
    Q_UNUSED(notAdded);
    return m_project ? m_project->addFiles(filePaths) : false;
}

bool CMakeProjectNode::deleteFiles(const QStringList &filePaths)
{
    return m_project ? m_project->eraseFiles(filePaths) : false;
}

bool CMakeProjectNode::renameFile(const QString &filePath, const QString &newFilePath)
{
    return m_project ? m_project->renameFile(filePath, newFilePath) : false;
=======
bool CMakeProjectNode::addFiles(const QStringList &filePaths, QStringList *)
{
    noAutoAdditionNotify(filePaths, this);
    return true; // Return always true as autoadd is not supported!
>>>>>>> cb4c460c
}

CMakeTargetNode::CMakeTargetNode(const Utils::FileName &directory, const QString &target) :
    ProjectExplorer::ProjectNode(directory, generateId(directory, target))
{
    setPriority(Node::DefaultProjectPriority + 900);
    setIcon(QIcon(":/projectexplorer/images/build.png")); // TODO: Use proper icon!
    setListInProject(false);
}

QByteArray CMakeTargetNode::generateId(const Utils::FileName &directory, const QString &target)
{
    return directory.toString().toUtf8() + "///::///" + target.toUtf8();
}

bool CMakeTargetNode::showInSimpleTree() const
{
    return true;
}

QString CMakeTargetNode::tooltip() const
{
    return m_tooltip;
}

bool CMakeTargetNode::supportsAction(ProjectExplorer::ProjectAction action,
                                     const ProjectExplorer::Node *) const
{
    return action == ProjectExplorer::ProjectAction::AddNewFile;
}

bool CMakeTargetNode::addFiles(const QStringList &filePaths, QStringList *)
{
    noAutoAdditionNotify(filePaths, this);
    return true; // Return always true as autoadd is not supported!
}

Utils::optional<Utils::FileName> CMakeTargetNode::visibleAfterAddFileAction() const
{
    Utils::FileName projFile{filePath()};
    return projFile.appendPath("CMakeLists.txt");
}

void CMakeTargetNode::setTargetInformation(const QList<Utils::FileName> &artifacts,
                                           const QString &type)
{
    m_tooltip = QCoreApplication::translate("CMakeTargetNode", "Target type: ") + type + "<br>";
    if (artifacts.isEmpty()) {
        m_tooltip += QCoreApplication::translate("CMakeTargetNode", "No build artifacts");
    } else {
        const QStringList tmp = Utils::transform(artifacts, &Utils::FileName::toUserOutput);
        m_tooltip += QCoreApplication::translate("CMakeTargetNode", "Build artifacts:") + "<br>"
                + tmp.join("<br>");
    }
}<|MERGE_RESOLUTION|>--- conflicted
+++ resolved
@@ -30,12 +30,8 @@
 #include "cmakeproject.h"
 
 #include <coreplugin/fileiconprovider.h>
-<<<<<<< HEAD
+#include <cpptools/cpptoolsconstants.h>
 #include <projectexplorer/target.h>
-
-=======
-#include <cpptools/cpptoolsconstants.h>
->>>>>>> cb4c460c
 #include <utils/algorithm.h>
 #include <utils/mimetypes/mimedatabase.h>
 #include <utils/optional.h>
@@ -111,25 +107,20 @@
     return false;
 }
 
-<<<<<<< HEAD
+bool CMakeListsNode::supportsAction(ProjectExplorer::ProjectAction action, const ProjectExplorer::Node *) const
+{
+    return action == ProjectExplorer::ProjectAction::AddNewFile;
+}
+
+Utils::optional<Utils::FileName> CMakeListsNode::visibleAfterAddFileAction() const
+{
+    Utils::FileName projFile{filePath()};
+    return projFile.appendPath("CMakeLists.txt");
+}
+
 CMakeProjectNode::CMakeProjectNode(const Utils::FileName &directory, CMakeProject *project) :
     ProjectExplorer::ProjectNode(directory),
     m_project(project)
-=======
-bool CMakeListsNode::supportsAction(ProjectExplorer::ProjectAction action, const ProjectExplorer::Node *) const
-{
-    return action == ProjectExplorer::ProjectAction::AddNewFile;
-}
-
-Utils::optional<Utils::FileName> CMakeListsNode::visibleAfterAddFileAction() const
-{
-    Utils::FileName projFile{filePath()};
-    return projFile.appendPath("CMakeLists.txt");
-}
-
-CMakeProjectNode::CMakeProjectNode(const Utils::FileName &directory) :
-    ProjectExplorer::ProjectNode(directory)
->>>>>>> cb4c460c
 {
     setPriority(Node::DefaultProjectPriority + 1000);
     setIcon(QIcon(":/projectexplorer/images/projectexplorer.png")); // TODO: Use proper icon!
@@ -146,7 +137,6 @@
     return QString();
 }
 
-<<<<<<< HEAD
 bool CMakeProjectNode::supportsAction(ProjectExplorer::ProjectAction action, const Node *node) const
 {
     Q_UNUSED(node);
@@ -169,9 +159,9 @@
     return false;
 }
 
-bool CMakeProjectNode::addFiles(const QStringList &filePaths, QStringList *notAdded)
-{
-    Q_UNUSED(notAdded);
+bool CMakeProjectNode::addFiles(const QStringList &filePaths, QStringList *)
+{
+    noAutoAdditionNotify(filePaths, this);
     return m_project ? m_project->addFiles(filePaths) : false;
 }
 
@@ -183,12 +173,6 @@
 bool CMakeProjectNode::renameFile(const QString &filePath, const QString &newFilePath)
 {
     return m_project ? m_project->renameFile(filePath, newFilePath) : false;
-=======
-bool CMakeProjectNode::addFiles(const QStringList &filePaths, QStringList *)
-{
-    noAutoAdditionNotify(filePaths, this);
-    return true; // Return always true as autoadd is not supported!
->>>>>>> cb4c460c
 }
 
 CMakeTargetNode::CMakeTargetNode(const Utils::FileName &directory, const QString &target) :
