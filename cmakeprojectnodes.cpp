--- conflicted
+++ resolved
@@ -158,7 +158,6 @@
     return QString();
 }
 
-<<<<<<< HEAD
 void CMakeProjectNode::setTopLevelProject(CMakeProject* project)
 {
     m_project = project;
@@ -188,7 +187,6 @@
 
 bool CMakeProjectNode::addFiles(const QStringList &filePaths, QStringList *)
 {
-    noAutoAdditionNotify(filePaths, this);
     return m_project ? m_project->addFiles(filePaths) : false;
 }
 
@@ -200,7 +198,8 @@
 bool CMakeProjectNode::renameFile(const QString &filePath, const QString &newFilePath)
 {
     return m_project ? m_project->renameFile(filePath, newFilePath) : false;
-=======
+}
+
 bool CMakeBuildSystem::addFiles(Node *context, const QStringList &filePaths, QStringList *notAdded)
 {
     if (auto n = dynamic_cast<CMakeProjectNode *>(context)) {
@@ -214,7 +213,6 @@
     }
 
     return BuildSystem::addFiles(context, filePaths, notAdded);
->>>>>>> 1de66166
 }
 
 CMakeTargetNode::CMakeTargetNode(const Utils::FilePath &directory, const QString &target) :
