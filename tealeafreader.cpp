--- conflicted
+++ resolved
@@ -321,9 +321,7 @@
         return (alreadySeen.count() != count);
     });
 
-<<<<<<< HEAD
-    const QList<FileNode *> fileNodes = m_files
-            + Utils::transform(unseenMissingHeaders, [](const FileNode *fn) { return fn->clone(); });
+    root->addNestedNodes(std::move(m_files), m_parameters.sourceDirectory);
 #else
     QList<const FileNode *> added;
     std::set_difference(
@@ -338,9 +336,6 @@
         return fn->clone();
     });
 #endif
-=======
-    root->addNestedNodes(std::move(m_files), m_parameters.sourceDirectory);
->>>>>>> b096d314
 
     std::vector<std::unique_ptr<FileNode>> fileNodes
             = transform<std::vector>(unseenMissingHeaders, [](const FileNode *fn) {
