--- conflicted
+++ resolved
@@ -312,8 +312,16 @@
         return Utils::contains(allIncludePaths, [fn](const FileName &inc) { return fn->filePath().isChildOf(inc); });
     });
 
-<<<<<<< HEAD
-    QList<FileNode *> fileNodes = m_files + Utils::transform(missingHeaders, [](const FileNode *fn) { return fn->clone(); });
+    // filter duplicates:
+    auto alreadySeen = QSet<FileName>::fromList(Utils::transform(m_files, &FileNode::filePath));
+    const QList<const FileNode *> unseenMissingHeaders = Utils::filtered(missingHeaders, [&alreadySeen](const FileNode *fn) {
+        const int count = alreadySeen.count();
+        alreadySeen.insert(fn->filePath());
+        return (alreadySeen.count() != count);
+    });
+
+    const QList<FileNode *> fileNodes = m_files
+            + Utils::transform(unseenMissingHeaders, [](const FileNode *fn) { return fn->clone(); });
 #else
     QList<const FileNode *> added;
     std::set_difference(
@@ -328,18 +336,6 @@
         return fn->clone();
     });
 #endif
-=======
-    // filter duplicates:
-    auto alreadySeen = QSet<FileName>::fromList(Utils::transform(m_files, &FileNode::filePath));
-    const QList<const FileNode *> unseenMissingHeaders = Utils::filtered(missingHeaders, [&alreadySeen](const FileNode *fn) {
-        const int count = alreadySeen.count();
-        alreadySeen.insert(fn->filePath());
-        return (alreadySeen.count() != count);
-    });
-
-    const QList<FileNode *> fileNodes = m_files
-            + Utils::transform(unseenMissingHeaders, [](const FileNode *fn) { return fn->clone(); });
->>>>>>> 471f3ffa
 
     root->addNestedNodes(fileNodes, m_parameters.sourceDirectory);
     m_files.clear(); // Some of the FileNodes in files() were deleted!
