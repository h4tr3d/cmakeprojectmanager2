/****************************************************************************
**
** Copyright (C) 2016 The Qt Company Ltd.
** Contact: https://www.qt.io/licensing/
**
** This file is part of Qt Creator.
**
** Commercial License Usage
** Licensees holding valid commercial Qt licenses may use this file in
** accordance with the commercial license agreement provided with the
** Software or, alternatively, in accordance with the terms contained in
** a written agreement between you and The Qt Company. For licensing terms
** and conditions see https://www.qt.io/terms-conditions. For further
** information use the contact form at https://www.qt.io/contact-us.
**
** GNU General Public License Usage
** Alternatively, this file may be used under the terms of the GNU
** General Public License version 3 as published by the Free Software
** Foundation with exceptions as appearing in the file LICENSE.GPL3-EXCEPT
** included in the packaging of this file. Please review the following
** information to ensure the GNU General Public License requirements will
** be met: https://www.gnu.org/licenses/gpl-3.0.html.
**
****************************************************************************/

#include "tealeafreader.h"

#include "builddirmanager.h"
#include "cmakebuildconfiguration.h"
#include "cmakecbpparser.h"
#include "cmakekitinformation.h"
#include "cmakeparser.h"
#include "cmakeprojectconstants.h"
#include "cmakeprojectnodes.h"

#include <coreplugin/documentmanager.h>
#include <coreplugin/editormanager/editormanager.h>
#include <coreplugin/idocument.h>
#include <coreplugin/messagemanager.h>
#include <coreplugin/progressmanager/progressmanager.h>
#include <coreplugin/reaper.h>
#include <projectexplorer/headerpath.h>
#include <projectexplorer/ioutputparser.h>
#include <projectexplorer/kitinformation.h>
#include <projectexplorer/projectexplorerconstants.h>
#include <projectexplorer/target.h>
#include <projectexplorer/task.h>
#include <projectexplorer/taskhub.h>
#include <projectexplorer/toolchain.h>
#include <projectexplorer/toolchainmanager.h>

#include <utils/algorithm.h>
#include <utils/qtcassert.h>
#include <utils/qtcprocess.h>

#include <QDateTime>
#include <QFileInfo>

using namespace Core;
using namespace ProjectExplorer;
using namespace Utils;

// --------------------------------------------------------------------
// Helper:
// --------------------------------------------------------------------

namespace CMakeProjectManager {
namespace Internal {

class CMakeFile : public IDocument
{
public:
    CMakeFile(TeaLeafReader *r, const FileName &fileName);

    ReloadBehavior reloadBehavior(ChangeTrigger state, ChangeType type) const override;
    bool reload(QString *errorString, ReloadFlag flag, ChangeType type) override;

private:
    TeaLeafReader *m_reader;
};

CMakeFile::CMakeFile(TeaLeafReader *r, const FileName &fileName) : m_reader(r)
{
    setId("Cmake.ProjectFile");
    setMimeType(Constants::CMAKEPROJECTMIMETYPE);
    setFilePath(fileName);
}

IDocument::ReloadBehavior CMakeFile::reloadBehavior(ChangeTrigger state, ChangeType type) const
{
    Q_UNUSED(state)
    Q_UNUSED(type)
    return BehaviorSilent;
}

bool CMakeFile::reload(QString *errorString, IDocument::ReloadFlag flag, IDocument::ChangeType type)
{
    Q_UNUSED(errorString);
    Q_UNUSED(flag);

    if (type != TypePermissions)
        emit m_reader->dirty();
    return true;
}

static QString lineSplit(const QString &rest, const QByteArray &array, std::function<void(const QString &)> f)
{
    QString tmp = rest + SynchronousProcess::normalizeNewlines(QString::fromLocal8Bit(array));
    int start = 0;
    int end = tmp.indexOf(QLatin1Char('\n'), start);
    while (end >= 0) {
        f(tmp.mid(start, end - start));
        start = end + 1;
        end = tmp.indexOf(QLatin1Char('\n'), start);
    }
    return tmp.mid(start);
}

static QStringList toArguments(const CMakeConfig &config, const MacroExpander *expander) {
    return transform(config, [expander](const CMakeConfigItem &i) -> QString {
        return i.toArgument(expander);
    });
}

// --------------------------------------------------------------------
// TeaLeafReader:
// --------------------------------------------------------------------

TeaLeafReader::TeaLeafReader()
{
    connect(EditorManager::instance(), &EditorManager::aboutToSave,
            this, [this](const IDocument *document) {
        if (m_cmakeFiles.contains(document->filePath()) || !m_parameters.isAutorun)
            emit dirty();
    });

    // Remove \' (quote) for function-style macrosses:
    //  -D'MACRO()'=xxx
    //  -D'MACRO()=xxx'
    //  -D'MACRO()'
    // otherwise, compiler will fails
    m_macroFixupRe1.setPattern("^-D(\\s*)'([0-9a-zA-Z_\\(\\)]+)'=");
    m_macroFixupRe2.setPattern("^-D(\\s*)'([0-9a-zA-Z_\\(\\)]+)=(.+)'$");
    m_macroFixupRe3.setPattern("^-D(\\s*)'([0-9a-zA-Z_\\(\\)]+)'$");
}

TeaLeafReader::~TeaLeafReader()
{
    stop();
    resetData();
}

bool TeaLeafReader::isCompatible(const BuildDirReader::Parameters &p)
{
    return !p.cmakeHasServerMode;
}

void TeaLeafReader::resetData()
{
    m_hasData = false;

    qDeleteAll(m_watchedFiles);
    m_watchedFiles.clear();

    m_projectName.clear();
    m_buildTargets.clear();
    qDeleteAll(m_files);
    m_files.clear();
}

static QString findCbpFile(const QDir &directory)
{
    // Find the cbp file
    //   the cbp file is named like the project() command in the CMakeList.txt file
    //   so this function below could find the wrong cbp file, if the user changes the project()
    //   2name
    QDateTime t;
    QString file;
    foreach (const QString &cbpFile , directory.entryList()) {
        if (cbpFile.endsWith(QLatin1String(".cbp"))) {
            QFileInfo fi(directory.path() + QLatin1Char('/') + cbpFile);
            if (t.isNull() || fi.lastModified() > t) {
                file = directory.path() + QLatin1Char('/') + cbpFile;
                t = fi.lastModified();
            }
        }
    }
    return file;
}

void TeaLeafReader::parse(bool force)
{
    const QString cbpFile = findCbpFile(QDir(m_parameters.buildDirectory.toString()));
    const QFileInfo cbpFileFi = cbpFile.isEmpty() ? QFileInfo() : QFileInfo(cbpFile);
    if (!cbpFileFi.exists()) {
        // Initial create:
        startCMake(toArguments(m_parameters.configuration, m_parameters.expander));
        return;
    }

    const bool mustUpdate = force
            || m_cmakeFiles.isEmpty()
            || anyOf(m_cmakeFiles, [&cbpFileFi](const FileName &f) {
                   return f.toFileInfo().lastModified() > cbpFileFi.lastModified();
               });
    if (mustUpdate) {
        startCMake(QStringList());
    } else {
        extractData();
        m_hasData = true;
        emit dataAvailable();
    }
}

void TeaLeafReader::stop()
{
    cleanUpProcess();

    if (m_future) {
        m_future->reportCanceled();
        m_future->reportFinished();
        delete m_future;
        m_future = nullptr;
    }
}

bool TeaLeafReader::isParsing() const
{
    return m_cmakeProcess && m_cmakeProcess->state() != QProcess::NotRunning;
}

bool TeaLeafReader::hasData() const
{
    return m_hasData;
}

QList<CMakeBuildTarget> TeaLeafReader::buildTargets() const
{
    return m_buildTargets;
}

CMakeConfig TeaLeafReader::takeParsedConfiguration()
{
    FileName cacheFile = m_parameters.buildDirectory;
    cacheFile.appendPath(QLatin1String("CMakeCache.txt"));
    QString errorMessage;
    CMakeConfig result = BuildDirManager::parseConfiguration(cacheFile, &errorMessage);

    if (!errorMessage.isEmpty()) {
        emit errorOccured(errorMessage);
        return { };
    }

    const FileName sourceOfBuildDir
            = FileName::fromUtf8(CMakeConfigItem::valueOf("CMAKE_HOME_DIRECTORY", result));
    const FileName canonicalSourceOfBuildDir = FileUtils::canonicalPath(sourceOfBuildDir);
    const FileName canonicalSourceDirectory = FileUtils::canonicalPath(m_parameters.sourceDirectory);
    if (canonicalSourceOfBuildDir != canonicalSourceDirectory) { // Uses case-insensitive compare where appropriate
        emit errorOccured(tr("The build directory is not for %1 but for %2")
                          .arg(canonicalSourceOfBuildDir.toUserOutput(),
                               canonicalSourceDirectory.toUserOutput()));
        return { };
    }
    return result;
}

void TeaLeafReader::generateProjectTree(CMakeProjectNode *root, const QList<const FileNode *> &allFiles)
{
    root->setDisplayName(m_projectName);

    // Delete no longer necessary file watcher based on m_cmakeFiles:
    const QSet<FileName> currentWatched
            = transform(m_watchedFiles, [](CMakeFile *cmf) { return cmf->filePath(); });
    const QSet<FileName> toWatch = m_cmakeFiles;
    QSet<FileName> toDelete = currentWatched;
    toDelete.subtract(toWatch);
    m_watchedFiles = filtered(m_watchedFiles, [&toDelete](Internal::CMakeFile *cmf) {
            if (toDelete.contains(cmf->filePath())) {
                delete cmf;
                return false;
            }
            return true;
        });

    // Add new file watchers:
    QSet<FileName> toAdd = toWatch;
    toAdd.subtract(currentWatched);
    foreach (const FileName &fn, toAdd) {
        CMakeFile *cm = new CMakeFile(this, fn);
        DocumentManager::addDocument(cm);
        m_watchedFiles.insert(cm);
    }

    QSet<FileName> allIncludePathSet;
    for (const CMakeBuildTarget &bt : m_buildTargets) {
        const QList<Utils::FileName> targetIncludePaths
                = Utils::filtered(bt.includeFiles, [this](const Utils::FileName &fn) {
            return fn.isChildOf(m_parameters.sourceDirectory);
        });
        allIncludePathSet.unite(QSet<FileName>::fromList(targetIncludePaths));
    }
    const QList<FileName> allIncludePaths = allIncludePathSet.toList();

    const QList<const FileNode *> missingHeaders
            = Utils::filtered(allFiles, [&allIncludePaths](const FileNode *fn) -> bool {
        if (fn->fileType() != FileType::Header)
            return false;

        return Utils::contains(allIncludePaths, [fn](const FileName &inc) { return fn->filePath().isChildOf(inc); });
    });

    QList<FileNode *> fileNodes = m_files + Utils::transform(missingHeaders, [](const FileNode *fn) { return new FileNode(*fn); });

    root->addNestedNodes(fileNodes, m_parameters.sourceDirectory);
    m_files.clear(); // Some of the FileNodes in files() were deleted!
}

static void processCMakeIncludes(const CMakeBuildTarget &cbt, const ToolChain *tc,
                                 const QStringList& flags, const FileName &sysroot,
                                 QSet<FileName> &tcIncludes, QStringList &includePaths)
{
    if (!tc)
        return;

    foreach (const HeaderPath &hp, tc->systemHeaderPaths(flags, sysroot))
        tcIncludes.insert(FileName::fromString(hp.path()));
    foreach (const FileName &i, cbt.includeFiles) {
        if (!tcIncludes.contains(i))
            includePaths.append(i.toString());
    }
}

void TeaLeafReader::updateCodeModel(CppTools::RawProjectParts &rpps)
{
    const ToolChain *tcCxx = ToolChainManager::findToolChain(m_parameters.cxxToolChainId);
    const ToolChain *tcC = ToolChainManager::findToolChain(m_parameters.cToolChainId);
    const FileName sysroot = m_parameters.sysRoot;

    QHash<QString, QStringList> targetDataCacheCxx;
    QHash<QString, QStringList> targetDataCacheC;
    foreach (const CMakeBuildTarget &cbt, m_buildTargets) {
        if (cbt.targetType == UtilityType)
            continue;

        // CMake shuffles the include paths that it reports via the CodeBlocks generator
        // So remove the toolchain include paths, so that at least those end up in the correct
        // place.
        auto cxxflags = getFlagsFor(cbt, targetDataCacheCxx, ProjectExplorer::Constants::CXX_LANGUAGE_ID);
        auto cflags = getFlagsFor(cbt, targetDataCacheC, ProjectExplorer::Constants::C_LANGUAGE_ID);
        QSet<FileName> tcIncludes;
        QStringList includePaths;
        if (tcCxx || tcC) {
            processCMakeIncludes(cbt, tcCxx, cxxflags, sysroot, tcIncludes, includePaths);
            processCMakeIncludes(cbt, tcC, cflags, sysroot, tcIncludes, includePaths);
        } else {
            includePaths = transform(cbt.includeFiles, &FileName::toString);
        }
        includePaths += m_parameters.buildDirectory.toString();
        CppTools::RawProjectPart rpp;
        rpp.setProjectFileLocation(QString()); // No project file information available!
<<<<<<< HEAD
=======
        rpp.setBuildSystemTarget(cbt.title);
>>>>>>> 2195d878
        rpp.setIncludePaths(includePaths);

        CppTools::RawProjectPartFlags cProjectFlags;
        cProjectFlags.commandLineFlags = cflags;
        rpp.setFlagsForC(cProjectFlags);

        CppTools::RawProjectPartFlags cxxProjectFlags;
        cxxProjectFlags.commandLineFlags = cxxflags;
        rpp.setFlagsForCxx(cxxProjectFlags);

        rpp.setDefines(cbt.defines);
        rpp.setDisplayName(cbt.title);
        rpp.setFiles(transform(cbt.files, [](const FileName &fn) { return fn.toString(); }));

        rpps.append(rpp);
    }
}

void TeaLeafReader::cleanUpProcess()
{
    if (m_cmakeProcess) {
        m_cmakeProcess->disconnect();
        Reaper::reap(m_cmakeProcess);
        m_cmakeProcess = nullptr;
    }

    // Delete issue parser:
    if (m_parser)
        m_parser->flush();
    delete m_parser;
    m_parser = nullptr;
}

void TeaLeafReader::extractData()
{
    const FileName srcDir = m_parameters.sourceDirectory;
    const FileName bldDir = m_parameters.buildDirectory;
    const FileName topCMake = Utils::FileName(srcDir).appendPath("CMakeLists.txt");

    resetData();

    m_projectName = m_parameters.projectName;
    m_files.append(new FileNode(topCMake, FileType::Project, false));
    // Do not insert topCMake into m_cmakeFiles: The project already watches that!

    // Find cbp file
    FileName cbpFile = FileName::fromString(findCbpFile(bldDir.toString()));
    if (cbpFile.isEmpty())
        return;
    m_cmakeFiles.insert(cbpFile);

    // Add CMakeCache.txt file:
    FileName cacheFile = m_parameters.buildDirectory;
    cacheFile.appendPath(QLatin1String("CMakeCache.txt"));
    if (cacheFile.toFileInfo().exists())
        m_cmakeFiles.insert(cacheFile);

    // setFolderName
    CMakeCbpParser cbpparser;
    // Parsing
    if (!cbpparser.parseCbpFile(m_parameters.pathMapper, cbpFile, srcDir))
        return;

    m_projectName = cbpparser.projectName();

    m_files = cbpparser.fileList();
    if (cbpparser.hasCMakeFiles()) {
        m_files.append(cbpparser.cmakeFileList());
        foreach (const FileNode *node, cbpparser.cmakeFileList())
            m_cmakeFiles.insert(node->filePath());
    }

    // Make sure the top cmakelists.txt file is always listed:
    if (!contains(m_files, [topCMake](FileNode *fn) { return fn->filePath() == topCMake; }))
        m_files.append(new FileNode(topCMake, FileType::Project, false));

    Utils::sort(m_files, &Node::sortByPath);

    m_buildTargets = cbpparser.buildTargets();
}

void TeaLeafReader::startCMake(const QStringList &configurationArguments)
{
    const FileName buildDirectory = m_parameters.buildDirectory;
    QTC_ASSERT(!m_cmakeProcess, return);
    QTC_ASSERT(!m_parser, return);
    QTC_ASSERT(!m_future, return);
    QTC_ASSERT(buildDirectory.exists(), return);

    const QString srcDir = m_parameters.sourceDirectory.toString();

    m_parser = new CMakeParser;
    QDir source = QDir(srcDir);
    connect(m_parser, &IOutputParser::addTask, m_parser,
            [source](const Task &task) {
                if (task.file.isEmpty() || task.file.toFileInfo().isAbsolute()) {
                    TaskHub::addTask(task);
                } else {
                    Task t = task;
                    t.file = FileName::fromString(source.absoluteFilePath(task.file.toString()));
                    TaskHub::addTask(t);
                }
            });

    // Always use the sourceDir: If we are triggered because the build directory is getting deleted
    // then we are racing against CMakeCache.txt also getting deleted.

    m_cmakeProcess = new QtcProcess;
    m_cmakeProcess->setWorkingDirectory(buildDirectory.toString());
    m_cmakeProcess->setEnvironment(m_parameters.environment);

    connect(m_cmakeProcess, &QProcess::readyReadStandardOutput,
            this, &TeaLeafReader::processCMakeOutput);
    connect(m_cmakeProcess, &QProcess::readyReadStandardError,
            this, &TeaLeafReader::processCMakeError);
    connect(m_cmakeProcess, static_cast<void(QProcess::*)(int,  QProcess::ExitStatus)>(&QProcess::finished),
            this, &TeaLeafReader::cmakeFinished);

    QString args;
    QtcProcess::addArg(&args, srcDir);
    QtcProcess::addArgs(&args, m_parameters.generatorArguments);
    QtcProcess::addArgs(&args, configurationArguments);

    TaskHub::clearTasks(ProjectExplorer::Constants::TASK_CATEGORY_BUILDSYSTEM);

    MessageManager::write(tr("Running \"%1 %2\" in %3.")
                          .arg(m_parameters.cmakeExecutable.toUserOutput())
                          .arg(args)
                          .arg(buildDirectory.toUserOutput()));

    m_future = new QFutureInterface<void>();
    m_future->setProgressRange(0, 1);
    ProgressManager::addTask(m_future->future(),
                             tr("Configuring \"%1\"").arg(m_parameters.projectName),
                             "CMake.Configure");

    m_cmakeProcess->setCommand(m_parameters.cmakeExecutable.toString(), args);
    emit configurationStarted();
    m_cmakeProcess->start();
}

void TeaLeafReader::cmakeFinished(int code, QProcess::ExitStatus status)
{
    QTC_ASSERT(m_cmakeProcess, return);

    // process rest of the output:
    processCMakeOutput();
    processCMakeError();

    m_cmakeProcess->disconnect();
    cleanUpProcess();

    extractData(); // try even if cmake failed...

    QString msg;
    if (status != QProcess::NormalExit)
        msg = tr("*** cmake process crashed.");
    else if (code != 0)
        msg = tr("*** cmake process exited with exit code %1.").arg(code);

    if (!msg.isEmpty()) {
        MessageManager::write(msg);
        TaskHub::addTask(Task::Error, msg, ProjectExplorer::Constants::TASK_CATEGORY_BUILDSYSTEM);
        m_future->reportCanceled();
    } else {
        m_future->setProgressValue(1);
    }

    m_future->reportFinished();
    delete m_future;
    m_future = nullptr;

    m_hasData = true;
    emit dataAvailable();
}

void TeaLeafReader::processCMakeOutput()
{
    static QString rest;
    rest = lineSplit(rest, m_cmakeProcess->readAllStandardOutput(),
                     [this](const QString &s) { MessageManager::write(s); });
}

void TeaLeafReader::processCMakeError()
{
    static QString rest;
    rest = lineSplit(rest, m_cmakeProcess->readAllStandardError(), [this](const QString &s) {
        m_parser->stdError(s);
        MessageManager::write(s);
    });
}

QStringList TeaLeafReader::getFlagsFor(const CMakeBuildTarget &buildTarget,
                                       QHash<QString, QStringList> &cache,
                                       Id lang)
{
    // check cache:
    auto it = cache.constFind(buildTarget.title);
    if (it != cache.constEnd())
        return *it;

    if (extractFlagsFromMake(buildTarget, cache, lang))
        return cache.value(buildTarget.title);

    if (extractFlagsFromNinja(buildTarget, cache, lang))
        return cache.value(buildTarget.title);

    cache.insert(buildTarget.title, QStringList());
    return QStringList();
}

bool TeaLeafReader::extractFlagsFromMake(const CMakeBuildTarget &buildTarget,
                                         QHash<QString, QStringList> &cache,
                                         Id lang)
{
    QString flagsPrefix;

    if (lang == ProjectExplorer::Constants::CXX_LANGUAGE_ID)
        flagsPrefix = QLatin1String("CXX_FLAGS =");
    else if (lang == ProjectExplorer::Constants::C_LANGUAGE_ID)
        flagsPrefix = QLatin1String("C_FLAGS =");
    else
        return false;

    QString makeCommand = buildTarget.makeCommand.toString();
    int startIndex = makeCommand.indexOf('\"');
    int endIndex = makeCommand.indexOf('\"', startIndex + 1);
    if (startIndex != -1 && endIndex != -1) {
        startIndex += 1;
        QString makefile = makeCommand.mid(startIndex, endIndex - startIndex);
        int slashIndex = makefile.lastIndexOf('/');
        makefile.truncate(slashIndex);
        makefile.append("/CMakeFiles/" + buildTarget.title + ".dir/flags.make");
        // Remove un-needed shell escaping:
        makefile = makefile.remove("\\");
        QFile file(makefile);
        if (file.exists()) {
            if (!file.open(QIODevice::ReadOnly | QIODevice::Text))
                return false;
            QTextStream stream(&file);
            while (!stream.atEnd()) {
                QString line = stream.readLine().trimmed();
                if (line.startsWith(flagsPrefix)) {
                    // Skip past =
                    auto flags =
                        Utils::transform(line.mid(flagsPrefix.length()).trimmed().split(' ', QString::SkipEmptyParts), [this](QString flag) -> QString {
                            // TODO: maybe Gcc-specific
                            // Remove \' (quote) for function-style macrosses:
                            //  -D'MACRO()'=xxx
                            //  -D'MACRO()=xxx'
                            //  -D'MACRO()'
                            // otherwise, compiler will fails
                            return flag
                                    .replace(m_macroFixupRe1, "-D\\1\\2=")
                                    .replace(m_macroFixupRe2, "-D\\1\\2=\\3")
                                    .replace(m_macroFixupRe3, "-D\\1\\2");
                        });
                    cache.insert(buildTarget.title, flags);
                    return true;
                }
            }
        }
    }
    return false;
}

bool TeaLeafReader::extractFlagsFromNinja(const CMakeBuildTarget &buildTarget,
                                          QHash<QString, QStringList> &cache,
                                          Id lang)
{
    Q_UNUSED(buildTarget)
    if (!cache.isEmpty()) // We fill the cache in one go!
        return false;

    QString compilerPrefix;
    if (lang == ProjectExplorer::Constants::CXX_LANGUAGE_ID)
        compilerPrefix = QLatin1String("CXX_COMPILER");
    else if (lang == ProjectExplorer::Constants::C_LANGUAGE_ID)
        compilerPrefix = QLatin1String("C_COMPILER");
    else
        return false;

    // Attempt to find build.ninja file and obtain FLAGS (CXX_FLAGS/C_FLAGS) from there if no suitable flags.make were
    // found
    // Get "all" target's working directory
    QByteArray ninjaFile;
    QString buildNinjaFile = buildTargets().at(0).workingDirectory.toString();
    buildNinjaFile += "/build.ninja";
    QFile buildNinja(buildNinjaFile);
    if (buildNinja.exists()) {
        if (!buildNinja.open(QIODevice::ReadOnly | QIODevice::Text))
            return false;
        ninjaFile = buildNinja.readAll();
        buildNinja.close();
    }

    if (ninjaFile.isEmpty())
        return false;

    QTextStream stream(ninjaFile);
    bool compilerFound = false;
    const QString targetSignature = "# Object build statements for ";
    QString currentTarget;

    while (!stream.atEnd()) {
        // 1. Look for a block that refers to the current target
        // 2. Look for a build rule which invokes CXX_COMPILER
        // 3. Return the FLAGS definition
        QString line = stream.readLine().trimmed();
        if (line.startsWith('#')) {
            if (line.startsWith(targetSignature)) {
                int pos = line.lastIndexOf(' ');
                currentTarget = line.mid(pos + 1);
            }
        } else if (!currentTarget.isEmpty() && line.startsWith("build")) {
            compilerFound = line.indexOf(compilerPrefix) != -1;
        } else if (compilerFound && line.startsWith("FLAGS =")) {
            // Skip past =
            cache.insert(currentTarget, line.mid(7).trimmed().split(' ', QString::SkipEmptyParts));
        }
    }
    return !cache.isEmpty();
}

} // namespace Internal
} // namespace CMakeProjectManager<|MERGE_RESOLUTION|>--- conflicted
+++ resolved
@@ -358,10 +358,7 @@
         includePaths += m_parameters.buildDirectory.toString();
         CppTools::RawProjectPart rpp;
         rpp.setProjectFileLocation(QString()); // No project file information available!
-<<<<<<< HEAD
-=======
         rpp.setBuildSystemTarget(cbt.title);
->>>>>>> 2195d878
         rpp.setIncludePaths(includePaths);
 
         CppTools::RawProjectPartFlags cProjectFlags;
