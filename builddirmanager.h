/****************************************************************************
**
** Copyright (C) 2016 The Qt Company Ltd.
** Contact: https://www.qt.io/licensing/
**
** This file is part of Qt Creator.
**
** Commercial License Usage
** Licensees holding valid commercial Qt licenses may use this file in
** accordance with the commercial license agreement provided with the
** Software or, alternatively, in accordance with the terms contained in
** a written agreement between you and The Qt Company. For licensing terms
** and conditions see https://www.qt.io/terms-conditions. For further
** information use the contact form at https://www.qt.io/contact-us.
**
** GNU General Public License Usage
** Alternatively, this file may be used under the terms of the GNU
** General Public License version 3 as published by the Free Software
** Foundation with exceptions as appearing in the file LICENSE.GPL3-EXCEPT
** included in the packaging of this file. Please review the following
** information to ensure the GNU General Public License requirements will
** be met: https://www.gnu.org/licenses/gpl-3.0.html.
**
****************************************************************************/

#pragma once

#include "cmakecbpparser.h"
#include "cmakeconfigitem.h"
<<<<<<< HEAD
#include "cmaketoolchaininfo.h"
=======
#include "cmakefile.h"
>>>>>>> ece0820d

#include <projectexplorer/task.h>

#include <utils/environment.h>
#include <utils/qtcprocess.h>
#include <utils/fileutils.h>

#include <QByteArray>
#include <QFutureInterface>
#include <QObject>
#include <QSet>
#include <QTimer>

QT_FORWARD_DECLARE_CLASS(QTemporaryDir);
QT_FORWARD_DECLARE_CLASS(QFileSystemWatcher);

namespace Core { class IDocument; }

namespace ProjectExplorer {
class FileNode;
class IOutputParser;
class Kit;
class Task;
} // namespace ProjectExplorer

namespace CMakeProjectManager {

class CMakeTool;

namespace Internal {

class CMakeBuildConfiguration;

class BuildDirManager : public QObject
{
    Q_OBJECT

public:
    BuildDirManager(CMakeBuildConfiguration *bc);
    ~BuildDirManager() override;

<<<<<<< HEAD
    const ProjectExplorer::Kit *kit() const;
    const Utils::FileName buildDirectory() const;
    const Utils::FileName workDirectory() const;
    const Utils::FileName sourceDirectory() const;
    const CMakeConfig intendedConfiguration() const;
    const CMakeToolchainInfo& cmakeToolchainInfo() const;

=======
>>>>>>> ece0820d
    bool isParsing() const;

    void parse();
    void clearCache();
    void forceReparse();
    void maybeForceReparse(); // Only reparse if the configuration has changed...
    void resetData();
    bool updateCMakeStateBeforeBuild();
    bool persistCMakeState();

    void generateProjectTree(CMakeProjectNode *root);

    QList<CMakeBuildTarget> buildTargets() const;
    CMakeConfig parsedConfiguration() const;

    void checkConfiguration();

    void handleDocumentSaves(Core::IDocument *document);
    void handleCmakeFileChange();

signals:
    void configurationStarted() const;
    void dataAvailable() const;
    void errorOccured(const QString &err) const;

protected:
    static CMakeConfig parseConfiguration(const Utils::FileName &cacheFile,
                                          QString *errorMessage);

    const ProjectExplorer::Kit *kit() const;
    const Utils::FileName buildDirectory() const;
    const Utils::FileName workDirectory() const;
    const Utils::FileName sourceDirectory() const;
    const CMakeConfig intendedConfiguration() const;

private:
    void cmakeFilesChanged();

    void stopProcess();
    void cleanUpProcess();
    void extractData();

<<<<<<< HEAD
    void startCMake(CMakeTool *tool, const QString &generator, const CMakeConfig &config, const CMakeToolchainInfo &toolchain);
=======
    void startCMake(CMakeTool *tool, const QStringList &generatorArgs, const CMakeConfig &config);
>>>>>>> ece0820d

    void cmakeFinished(int code, QProcess::ExitStatus status);
    void processCMakeOutput();
    void processCMakeError();

    bool m_hasData = false;

    CMakeBuildConfiguration *m_buildConfiguration = nullptr;
    Utils::QtcProcess *m_cmakeProcess = nullptr;
    QTemporaryDir *m_tempDir = nullptr;
    mutable CMakeConfig m_cmakeCache;

    QSet<Utils::FileName> m_cmakeFiles;
    QString m_projectName;
    QList<CMakeBuildTarget> m_buildTargets;
    QList<ProjectExplorer::FileNode *> m_files;

    // For error reporting:
    ProjectExplorer::IOutputParser *m_parser = nullptr;
    QFutureInterface<void> *m_future = nullptr;

    QTimer m_reparseTimer;

    QSet<Internal::CMakeFile *> m_watchedFiles;
};

} // namespace Internal
} // namespace CMakeProjectManager<|MERGE_RESOLUTION|>--- conflicted
+++ resolved
@@ -27,11 +27,8 @@
 
 #include "cmakecbpparser.h"
 #include "cmakeconfigitem.h"
-<<<<<<< HEAD
+#include "cmakefile.h"
 #include "cmaketoolchaininfo.h"
-=======
-#include "cmakefile.h"
->>>>>>> ece0820d
 
 #include <projectexplorer/task.h>
 
@@ -73,16 +70,8 @@
     BuildDirManager(CMakeBuildConfiguration *bc);
     ~BuildDirManager() override;
 
-<<<<<<< HEAD
-    const ProjectExplorer::Kit *kit() const;
-    const Utils::FileName buildDirectory() const;
-    const Utils::FileName workDirectory() const;
-    const Utils::FileName sourceDirectory() const;
-    const CMakeConfig intendedConfiguration() const;
     const CMakeToolchainInfo& cmakeToolchainInfo() const;
 
-=======
->>>>>>> ece0820d
     bool isParsing() const;
 
     void parse();
@@ -125,11 +114,7 @@
     void cleanUpProcess();
     void extractData();
 
-<<<<<<< HEAD
-    void startCMake(CMakeTool *tool, const QString &generator, const CMakeConfig &config, const CMakeToolchainInfo &toolchain);
-=======
-    void startCMake(CMakeTool *tool, const QStringList &generatorArgs, const CMakeConfig &config);
->>>>>>> ece0820d
+    void startCMake(CMakeTool *tool, const QStringList &generatorArgs, const CMakeConfig &config, const CMakeToolchainInfo &toolchain);
 
     void cmakeFinished(int code, QProcess::ExitStatus status);
     void processCMakeOutput();
