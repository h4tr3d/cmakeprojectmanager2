--- conflicted
+++ resolved
@@ -51,18 +51,12 @@
 
     ProjectExplorer::NamedWidget *createConfigWidget() override;
 
-<<<<<<< HEAD
-    BuildType buildType() const;
+    QVariantMap toMap() const override;
     
+    BuildType buildType() const override;
+
     QString cmakeParams() const;
     void    setCMakeParams(const QString &cmakeParams);
-    bool useNinja() const;
-    void setUseNinja(bool);
-=======
-    QVariantMap toMap() const override;
-
-    BuildType buildType() const override;
->>>>>>> 837eda63
 
     const CMakeParamsExt& cmakeParamsExt() const;
     void  setCMakeParamsExt(const CMakeParamsExt &cmakeParamsExt);
@@ -77,12 +71,7 @@
     bool fromMap(const QVariantMap &map) override;
 
 private:
-<<<<<<< HEAD
-    QString m_msvcVersion;
     QString m_cmakeParams;
-    bool m_useNinja;
-=======
->>>>>>> 837eda63
     QString m_initialArguments;
     CMakeParamsExt m_cmakeParamsExt;
 
