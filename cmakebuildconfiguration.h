--- conflicted
+++ resolved
@@ -85,11 +85,8 @@
     QString m_msvcVersion;
     QString m_cmakeParams;
     bool m_useNinja;
-<<<<<<< HEAD
+    QString m_initialArguments;
     CMakeParamsExt m_cmakeParamsExt;
-=======
-    QString m_initialArguments;
->>>>>>> 1ed49549
 
     friend class CMakeProjectManager::CMakeProject;
 };
