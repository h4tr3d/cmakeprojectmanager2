--- conflicted
+++ resolved
@@ -319,7 +319,6 @@
         const QStringList flags = QtcProcess::splitArgs(fg->compileFlags);
         const QStringList includes = transform(fg->includePaths, [](const IncludePath *ip)  { return ip->path.toString(); });
 
-<<<<<<< HEAD
         qCDebug(cmakeServerModeReader) << "File Group for target " << fg->target->name
                                        << "compile flags:" << fg->compileFlags
                                        << "includes:" << includes;
@@ -339,10 +338,7 @@
             }
         }
 
-        CppTools::RawProjectPart rpp;
-=======
         RawProjectPart rpp;
->>>>>>> 12f4040b
         rpp.setProjectFileLocation(fg->target->sourceDirectory.toString() + "/CMakeLists.txt");
         rpp.setBuildSystemTarget(fg->target->name);
         rpp.setDisplayName(fg->target->name + QString::number(counter));
