--- conflicted
+++ resolved
@@ -55,13 +55,8 @@
     QList<CMakeBuildTarget> buildTargets() const final;
     CMakeConfig takeParsedConfiguration() final;
     void generateProjectTree(CMakeListsNode *root,
-<<<<<<< HEAD
                              const QList<const ProjectExplorer::FileNode *> &allFiles) override;
-    QSet<Core::Id> updateCodeModel(CppTools::ProjectPartBuilder &ppBuilder) final;
-=======
-                             const QList<const ProjectExplorer::FileNode *> &allFiles) final;
     void updateCodeModel(CppTools::RawProjectParts &rpps) final;
->>>>>>> a1c2b8e1
 
 protected:
     void handleReply(const QVariantMap &data, const QString &inReplyTo);
