/****************************************************************************
**
** Copyright (C) 2016 The Qt Company Ltd.
** Contact: https://www.qt.io/licensing/
**
** This file is part of Qt Creator.
**
** Commercial License Usage
** Licensees holding valid commercial Qt licenses may use this file in
** accordance with the commercial license agreement provided with the
** Software or, alternatively, in accordance with the terms contained in
** a written agreement between you and The Qt Company. For licensing terms
** and conditions see https://www.qt.io/terms-conditions. For further
** information use the contact form at https://www.qt.io/contact-us.
**
** GNU General Public License Usage
** Alternatively, this file may be used under the terms of the GNU
** General Public License version 3 as published by the Free Software
** Foundation with exceptions as appearing in the file LICENSE.GPL3-EXCEPT
** included in the packaging of this file. Please review the following
** information to ensure the GNU General Public License requirements will
** be met: https://www.gnu.org/licenses/gpl-3.0.html.
**
****************************************************************************/

#pragma once

#include "builddirreader.h"
#include "servermode.h"
#include "cmakeparser.h"

#include <QList>

#include <memory>

namespace ProjectExplorer { class ProjectNode; }

namespace CMakeProjectManager {
namespace Internal {

class ServerModeReader : public BuildDirReader
{
    Q_OBJECT

public:
    ServerModeReader();
    ~ServerModeReader();

    void setParameters(const BuildDirParameters &p) final;

    bool isCompatible(const BuildDirParameters &p) final;
    void resetData() final;
    void parse(bool forceCMakeRun, bool forceConfiguration) final;
    void stop() final;

    bool isParsing() const final;

    QVector<Utils::FilePath> takeProjectFilesToWatch() final { return {}; };
    QList<CMakeBuildTarget> takeBuildTargets(QString &errorMessage) final;
    CMakeConfig takeParsedConfiguration(QString &errorMessage) final;
    std::unique_ptr<CMakeProjectNode> generateProjectTree(
<<<<<<< HEAD
        const QList<const ProjectExplorer::FileNode *> &allFiles, QString &errorMessage) override;
    CppTools::RawProjectParts createRawProjectParts(QString &errorMessage) final;
=======
        const QList<const ProjectExplorer::FileNode *> &allFiles, QString &errorMessage) final;
    ProjectExplorer::RawProjectParts createRawProjectParts(QString &errorMessage) final;
>>>>>>> 12f4040b

protected:
    void createNewServer();
    void handleReply(const QVariantMap &data, const QString &inReplyTo);
    void handleError(const QString &message);
    void handleProgress(int min, int cur, int max, const QString &inReplyTo);
    void handleSignal(const QString &signal, const QVariantMap &data);
    void handleServerConnected();

    void sendConfigureRequest(const QVariantMap &extra);

    void reportError();

    int calculateProgress(const int minRange, const int min,
                          const int cur,
                          const int max, const int maxRange);

    struct Target;
    struct Project;

    struct IncludePath {
        Utils::FilePath path;
        bool isSystem;
    };

    struct FileGroup {
        ~FileGroup() { qDeleteAll(includePaths); includePaths.clear(); }

        Target *target = nullptr;
        QString compileFlags;
        ProjectExplorer::Macros macros;
        QList<IncludePath *> includePaths;
        QString language;
        QList<Utils::FilePath> sources;
        bool isGenerated;
    };

    struct BacktraceItem {
        int line = -1;
        QString path;
        QString name;
    };

    struct CrossReference {
        ~CrossReference() { qDeleteAll(backtrace); backtrace.clear(); }
        QList<BacktraceItem *> backtrace;
        enum Type { TARGET, LIBRARIES, DEFINES, INCLUDES, UNKNOWN };
        Type type;
    };

    struct Target {
        ~Target() {
            qDeleteAll(fileGroups);
            fileGroups.clear();
            qDeleteAll(crossReferences);
            crossReferences.clear();
        }

        Project *project = nullptr;
        QString name;
        QString type;
        QList<Utils::FilePath> artifacts;
        Utils::FilePath sourceDirectory;
        Utils::FilePath buildDirectory;
        QList<FileGroup *> fileGroups;
        QList<CrossReference *> crossReferences;
    };

    struct Project {
        ~Project() { qDeleteAll(targets); targets.clear(); }
        QString name;
        Utils::FilePath sourceDirectory;
        QList<Target *> targets;
    };

    void extractCodeModelData(const QVariantMap &data);
    void extractConfigurationData(const QVariantMap &data);
    Project *extractProjectData(const QVariantMap &data, QSet<QString> &knownTargets);
    Target *extractTargetData(const QVariantMap &data, Project *p, QSet<QString> &knownTargets);
    FileGroup *extractFileGroupData(const QVariantMap &data, const QDir &srcDir, Target *t);
    QList<CrossReference *> extractCrossReferences(const QVariantMap &data);
    QList<BacktraceItem *> extractBacktrace(const QVariantList &data);
    BacktraceItem *extractBacktraceItem(const QVariantMap &data);
    void extractCMakeInputsData(const QVariantMap &data);
    void extractCacheData(const QVariantMap &data);

    void fixTarget(Target *target) const;

    void addProjects(const QHash<Utils::FilePath, ProjectExplorer::ProjectNode *> &cmakeListsNodes,
                     const QList<Project *> &projects,
                     QSet<Utils::FilePath> &knownHeaders);
    void addTargets(const QHash<Utils::FilePath, ProjectExplorer::ProjectNode *> &cmakeListsNodes,
                    const QList<Target *> &targets,
                    QSet<Utils::FilePath> &knownHeaders);
    void addFileGroups(ProjectExplorer::ProjectNode *targetRoot,
                       const Utils::FilePath &sourceDirectory,
                       const Utils::FilePath &buildDirectory,
                       const QList<FileGroup *> &fileGroups,
                       QSet<Utils::FilePath> &knownHeaders);

    std::unique_ptr<ServerMode> m_cmakeServer;
    std::unique_ptr<QFutureInterface<void>> m_future;

    int m_progressStepMinimum = 0;
    int m_progressStepMaximum = 1000;

    Utils::optional<QVariantMap> m_delayedConfigurationData;

    QString m_delayedErrorMessage;

    CMakeConfig m_cmakeConfiguration;

    QSet<Utils::FilePath> m_cmakeFiles;
    std::vector<std::unique_ptr<ProjectExplorer::FileNode>> m_cmakeInputsFileNodes;

    QList<Project *> m_projects;
    QList<Target *> m_targets;
    QList<FileGroup *> m_fileGroups;

    CMakeParser m_parser;

#if defined(WITH_TESTS)
    friend class CMakeProjectPlugin;
#endif
};

} // namespace Internal
} // namespace CMakeProjectManager

Q_DECLARE_LOGGING_CATEGORY(cmakeServerModeReader);

<|MERGE_RESOLUTION|>--- conflicted
+++ resolved
@@ -59,13 +59,8 @@
     QList<CMakeBuildTarget> takeBuildTargets(QString &errorMessage) final;
     CMakeConfig takeParsedConfiguration(QString &errorMessage) final;
     std::unique_ptr<CMakeProjectNode> generateProjectTree(
-<<<<<<< HEAD
         const QList<const ProjectExplorer::FileNode *> &allFiles, QString &errorMessage) override;
-    CppTools::RawProjectParts createRawProjectParts(QString &errorMessage) final;
-=======
-        const QList<const ProjectExplorer::FileNode *> &allFiles, QString &errorMessage) final;
     ProjectExplorer::RawProjectParts createRawProjectParts(QString &errorMessage) final;
->>>>>>> 12f4040b
 
 protected:
     void createNewServer();
