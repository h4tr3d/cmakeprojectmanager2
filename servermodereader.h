--- conflicted
+++ resolved
@@ -59,13 +59,8 @@
     QList<CMakeBuildTarget> takeBuildTargets() final;
     CMakeConfig takeParsedConfiguration() final;
     void generateProjectTree(CMakeProjectNode *root,
-<<<<<<< HEAD
                              const QList<const ProjectExplorer::FileNode *> &allFiles) override;
-    void updateCodeModel(CppTools::RawProjectParts &rpps) final;
-=======
-                             const QList<const ProjectExplorer::FileNode *> &allFiles) final;
     CppTools::RawProjectParts createRawProjectParts() const final;
->>>>>>> 709af7a8
 
 protected:
     void handleReply(const QVariantMap &data, const QString &inReplyTo);
