--- conflicted
+++ resolved
@@ -1826,12 +1826,7 @@
 
     const CMakeConfig &cm = configurationFromCMake();
     addImports(cm.stringValueOf("QML_IMPORT_PATH"));
-<<<<<<< HEAD
-
-    addImports(kit()->value(QtSupport::KitQmlImportPath::id()).toString());
-=======
     addImports(kit()->value(QtSupport::Constants::KIT_QML_IMPORT_PATH).toString());
->>>>>>> 8fe2a0b4
 
     for (const QString &extraHeaderPath : extraHeaderPaths)
         projectInfo.importPaths.maybeInsert(FilePath::fromString(extraHeaderPath),
