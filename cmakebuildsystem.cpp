--- conflicted
+++ resolved
@@ -223,11 +223,9 @@
 {
 #if 0
     if (dynamic_cast<CMakeTargetNode *>(context))
-<<<<<<< HEAD
-        return action == ProjectAction::AddNewFile;
-
-    if (dynamic_cast<CMakeListsNode *>(context))
-        return action == ProjectAction::AddNewFile;
+        return action == ProjectAction::AddNewFile || action == ProjectAction::AddExistingFile
+               || action == ProjectAction::AddExistingDirectory || action == ProjectAction::Rename
+               || action == ProjectAction::RemoveFile;
 #else
     switch (action) {
         case ProjectExplorer::AddNewFile:
@@ -238,12 +236,6 @@
             break;
     }
 #endif
-=======
-        return action == ProjectAction::AddNewFile || action == ProjectAction::AddExistingFile
-               || action == ProjectAction::AddExistingDirectory || action == ProjectAction::Rename
-               || action == ProjectAction::RemoveFile;
-
->>>>>>> ad934b73
     return BuildSystem::supportsAction(context, action, node);
 }
 
@@ -251,12 +243,6 @@
                                    const FilePaths &filePaths,
                                    const FilePath &projDir)
 {
-<<<<<<< HEAD
-#if 0
-    if (auto n = dynamic_cast<CMakeProjectNode *>(context)) {
-        noAutoAdditionNotify(filePaths, n);
-        return true; // Return always true as autoadd is not supported!
-=======
     auto relativeFilePaths = [projDir](const FilePaths &filePaths) {
         return Utils::transform(filePaths, [projDir](const FilePath &path) {
             return path.canonicalPath().relativePathFrom(projDir).cleanPath().toString();
@@ -295,7 +281,6 @@
             result << QString("QML_FILES %1").arg(relativeFilePaths(qmlFiles).join(" "));
 
         return result.join("\n");
->>>>>>> ad934b73
     }
 
     return relativeFilePaths(filePaths).join(" ");
@@ -303,6 +288,7 @@
 
 bool CMakeBuildSystem::addFiles(Node *context, const FilePaths &filePaths, FilePaths *notAdded)
 {
+#if 0
     if (auto n = dynamic_cast<CMakeTargetNode *>(context)) {
         const QString targetName = n->buildKey();
         auto target = Utils::findOrDefault(buildTargets(),
@@ -440,7 +426,7 @@
     return BuildSystem::addFiles(context, filePaths, notAdded);
 }
 
-<<<<<<< HEAD
+#if 1
 bool CMakeBuildSystem::deleteFiles(Node *context, const Utils::FilePaths &filePaths)
 {
     if (eraseFilesPriv(filePaths))
@@ -461,7 +447,10 @@
         return true;
     
     return BuildSystem::renameFile(context, filePath, newFilePath);
-=======
+}
+
+#else
+
 std::optional<CMakeBuildSystem::ProjectFileArgumentPosition>
 CMakeBuildSystem::projectFileArgumentPosition(const QString &targetName, const QString &fileName)
 {
@@ -713,8 +702,9 @@
     }
 
     return false;
->>>>>>> ad934b73
-}
+}
+
+#endif // #if 1
 
 FilePaths CMakeBuildSystem::filesGeneratedFrom(const FilePath &sourceFile) const
 {
