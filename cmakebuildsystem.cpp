--- conflicted
+++ resolved
@@ -717,13 +717,8 @@
 
 void CMakeBuildSystem::combineScanAndParse(bool restoredFromBackup)
 {
-<<<<<<< HEAD
-    if (cmakeBuildConfiguration()->isActive()) {
+    if (buildConfiguration()->isActive()) {
         if (m_waitingForParse || m_waitingForScan)
-=======
-    if (buildConfiguration()->isActive()) {
-        if (m_waitingForParse)
->>>>>>> 306bae2d
             return;
 
         if (m_combinedScanAndParseResult) {
@@ -1136,11 +1131,7 @@
     if (isParsing())
         return;
 
-<<<<<<< HEAD
-    setParametersAndRequestParse(BuildDirParameters(cmakeBuildConfiguration()), REPARSE_SCAN);
-=======
-    setParametersAndRequestParse(BuildDirParameters(this), REPARSE_DEFAULT);
->>>>>>> 306bae2d
+    setParametersAndRequestParse(BuildDirParameters(this), REPARSE_SCAN);
 }
 
 void CMakeBuildSystem::updateReparseParameters(const int parameters)
