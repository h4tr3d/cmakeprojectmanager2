/****************************************************************************
**
** Copyright (C) 2016 The Qt Company Ltd.
** Contact: https://www.qt.io/licensing/
**
** This file is part of Qt Creator.
**
** Commercial License Usage
** Licensees holding valid commercial Qt licenses may use this file in
** accordance with the commercial license agreement provided with the
** Software or, alternatively, in accordance with the terms contained in
** a written agreement between you and The Qt Company. For licensing terms
** and conditions see https://www.qt.io/terms-conditions. For further
** information use the contact form at https://www.qt.io/contact-us.
**
** GNU General Public License Usage
** Alternatively, this file may be used under the terms of the GNU
** General Public License version 3 as published by the Free Software
** Foundation with exceptions as appearing in the file LICENSE.GPL3-EXCEPT
** included in the packaging of this file. Please review the following
** information to ensure the GNU General Public License requirements will
** be met: https://www.gnu.org/licenses/gpl-3.0.html.
**
****************************************************************************/

#pragma once

#include "builddirparameters.h"
#include "cmakebuildtarget.h"
#include "cmakeprojectnodes.h"
#include "fileapireader.h"
#include "simplefileapireader.h"

#include <projectexplorer/buildsystem.h>

#include <utils/fileutils.h>
#include <utils/futuresynchronizer.h>
#include <utils/temporarydirectory.h>

namespace ProjectExplorer { class ExtraCompiler; }

namespace CppTools {
class CppProjectUpdater;
} // namespace CppTools

namespace CMakeProjectManager {

class CMakeBuildConfiguration;

namespace Internal {

// --------------------------------------------------------------------
// CMakeBuildSystem:
// --------------------------------------------------------------------

class CMakeBuildSystem final : public ProjectExplorer::BuildSystem
{
    Q_OBJECT

public:
    explicit CMakeBuildSystem(CMakeBuildConfiguration *bc);
    ~CMakeBuildSystem() final;
    
    void triggerParsing() final;

    bool supportsAction(ProjectExplorer::Node *context,
                        ProjectExplorer::ProjectAction action,
                        const ProjectExplorer::Node *node) const final;

    bool addFiles(ProjectExplorer::Node *context,
<<<<<<< HEAD
                  const QStringList &filePaths, QStringList *) final;
    
    QStringList filesGeneratedFrom(const QString &sourceFile) const final;
=======
                  const Utils::FilePaths &filePaths, Utils::FilePaths *) final;

    Utils::FilePaths filesGeneratedFrom(const Utils::FilePath &sourceFile) const final;
>>>>>>> f3ee6dab

    // Actions:
    void runCMake();
    void runCMakeAndScanProjectTree();
    void runCMakeWithExtraArguments();

    bool deleteFiles(ProjectExplorer::Node *context,
                     const QStringList &filePaths) final;

    bool canRenameFile(ProjectExplorer::Node *context, const Utils::FilePath &filePath, const Utils::FilePath &newFilePath) final;
    bool renameFile(ProjectExplorer::Node *context, const Utils::FilePath &filePath, const Utils::FilePath &newFilePath) final;
                  

    bool persistCMakeState();
    void clearCMakeCache();

    // Context menu actions:
    void buildCMakeTarget(const QString &buildTarget);

    // Queries:
    const QList<ProjectExplorer::BuildTargetInfo> appTargets() const;
    QStringList buildTargetTitles() const;
    const QList<CMakeBuildTarget> &buildTargets() const;
    ProjectExplorer::DeploymentData deploymentData() const;

    CMakeBuildConfiguration *cmakeBuildConfiguration() const;

    QList<ProjectExplorer::TestCaseInfo> const testcasesInfo() const final;
    Utils::CommandLine commandLineForTests(const QList<QString> &tests,
                                           const QStringList &options) const final;

    // Generic CMake helper functions:
    static CMakeConfig parseCMakeCacheDotTxt(const Utils::FilePath &cacheFile,
                                             QString *errorMessage);

    static bool filteredOutTarget(const CMakeBuildTarget &target);

    bool isMultiConfig() const;
    bool usesAllCapsTargets() const;

private:
    bool addFilesPriv(const QStringList &filePaths);
    bool eraseFilesPriv(const QStringList &filePaths);
    bool renameFilePriv(const Utils::FilePath &filePath, const Utils::FilePath &newFilePath);
    void updateProjectDataPriv();

    // Actually ask for parsing:
    enum ReparseParameters {
        REPARSE_DEFAULT = 0, // Nothing special:-)
        REPARSE_FORCE_CMAKE_RUN
        = (1 << 0), // Force cmake to run, apply extraCMakeArguments if non-empty
        REPARSE_FORCE_INITIAL_CONFIGURATION
        = (1 << 1), // Force initial configuration arguments to cmake
        REPARSE_FORCE_EXTRA_CONFIGURATION = (1 << 2), // Force extra configuration arguments to cmake
        REPARSE_SCAN = (1 << 3),                      // Run filesystem scan
        REPARSE_URGENT = (1 << 4),                    // Do not delay the parser run by 1s
    };
    QString reparseParametersString(int reparseFlags);
    void setParametersAndRequestParse(const BuildDirParameters &parameters,
                                      const int reparseParameters);

    bool mustApplyExtraArguments(const BuildDirParameters &parameters) const;

    // State handling:
    // Parser states:
    void handleParsingSuccess();
    void handleParsingError();

    // Treescanner states:
    void handleTreeScanningFinished();

    // Combining Treescanner and Parser states:
    void combineScanAndParse();

    std::unique_ptr<CMakeProjectNode> generateProjectTree(
        const ProjectExplorer::TreeScanner::Result &allFiles, bool includeHeadersNode);
    void checkAndReportError(QString &errorMessage);

    void updateCMakeConfiguration(QString &errorMessage);

    void updateProjectData();
    void updateFallbackProjectData();
    QList<ProjectExplorer::ExtraCompiler *> findExtraCompilers();
    void updateQmlJSCodeModel(const QStringList &extraHeaderPaths,
                              const QList<QByteArray> &moduleMappings);
    void updateInitialCMakeExpandableVars();

    void handleParsingSucceeded();
    void handleParsingFailed(const QString &msg);

    void wireUpConnections();

    Utils::FilePath buildDirectory(const BuildDirParameters &parameters);
    void stopParsingAndClearState();
    void becameDirty();

    void updateReparseParameters(const int parameters);
    int takeReparseParameters();

    void runCTest();

    ProjectExplorer::TreeScanner m_treeScanner;
    ProjectExplorer::TreeScanner::Result m_allFiles;
    QHash<QString, bool> m_mimeBinaryCache;

    bool m_waitingForScan = false;
    bool m_waitingForParse = false;
    bool m_combinedScanAndParseResult = false;

    ParseGuard m_currentGuard;

    CppTools::CppProjectUpdater *m_cppCodeModelUpdater = nullptr;
    QList<ProjectExplorer::ExtraCompiler *> m_extraCompilers;
    QList<CMakeBuildTarget> m_buildTargets;

    // Parsing state:
    BuildDirParameters m_parameters;
    int m_reparseParameters = REPARSE_DEFAULT;

#if 0
    FileApiReader m_reader;
#else
    SimpleFileApiReader m_reader;
#endif
    mutable bool m_isHandlingError = false;

    // CTest integration
    QString m_ctestPath;
    QList<ProjectExplorer::TestCaseInfo> m_testNames;
    Utils::FutureSynchronizer m_futureSynchronizer;
};

} // namespace Internal
} // namespace CMakeProjectManager<|MERGE_RESOLUTION|>--- conflicted
+++ resolved
@@ -68,15 +68,9 @@
                         const ProjectExplorer::Node *node) const final;
 
     bool addFiles(ProjectExplorer::Node *context,
-<<<<<<< HEAD
-                  const QStringList &filePaths, QStringList *) final;
+                  const Utils::FilePaths &filePaths, Utils::FilePaths *) final;
     
-    QStringList filesGeneratedFrom(const QString &sourceFile) const final;
-=======
-                  const Utils::FilePaths &filePaths, Utils::FilePaths *) final;
-
     Utils::FilePaths filesGeneratedFrom(const Utils::FilePath &sourceFile) const final;
->>>>>>> f3ee6dab
 
     // Actions:
     void runCMake();
