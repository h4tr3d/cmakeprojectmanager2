// Copyright (C) 2016 The Qt Company Ltd.
// SPDX-License-Identifier: LicenseRef-Qt-Commercial OR GPL-3.0-only WITH Qt-GPL-exception-1.0

#pragma once

#include "builddirparameters.h"
#include "cmakebuildtarget.h"
#include "fileapireader.h"
#include "simplefileapireader.h"

#include <projectexplorer/buildconfiguration.h>
#include <projectexplorer/buildsystem.h>

#include <utils/fileutils.h>
#include <utils/temporarydirectory.h>

namespace CppEditor { class CppProjectUpdater; }
namespace ProjectExplorer {
    class ExtraCompiler;
    class FolderNode;
}
namespace Utils {
    class Process;
    class Link;
}

namespace CMakeProjectManager {

class CMakeBuildConfiguration;
class CMakeProject;

namespace Internal {

// --------------------------------------------------------------------
// CMakeBuildSystem:
// --------------------------------------------------------------------

class CMakeBuildSystem final : public ProjectExplorer::BuildSystem
{
    Q_OBJECT

public:
    explicit CMakeBuildSystem(CMakeBuildConfiguration *bc);
    ~CMakeBuildSystem() final;

    void triggerParsing() final;
    void requestDebugging() final;

    bool supportsAction(ProjectExplorer::Node *context,
                        ProjectExplorer::ProjectAction action,
                        const ProjectExplorer::Node *node) const final;

    bool addFiles(ProjectExplorer::Node *context,
                  const Utils::FilePaths &filePaths, Utils::FilePaths *) final;
#if 0
    ProjectExplorer::RemovedFilesFromProject removeFiles(ProjectExplorer::Node *context,
                                                         const Utils::FilePaths &filePaths,
                                                         Utils::FilePaths *notRemoved
                                                         = nullptr) final;

    bool canRenameFile(ProjectExplorer::Node *context,
                       const Utils::FilePath &oldFilePath,
                       const Utils::FilePath &newFilePath) final;
    bool renameFile(ProjectExplorer::Node *context,
                    const Utils::FilePath &oldFilePath,
                    const Utils::FilePath &newFilePath) final;
#endif

    Utils::FilePaths filesGeneratedFrom(const Utils::FilePath &sourceFile) const final;
    QString name() const final { return QLatin1String("cmake"); }

    // Actions:
    void runCMake();
    void runCMakeAndScanProjectTree();
    void runCMakeWithExtraArguments();
    void runCMakeWithProfiling();
    void stopCMakeRun();

#if 1
    bool deleteFiles(ProjectExplorer::Node *context,
                     const Utils::FilePaths &filePaths) final;

    bool canRenameFile(ProjectExplorer::Node *context, const Utils::FilePath &filePath, const Utils::FilePath &newFilePath) final;
    bool renameFile(ProjectExplorer::Node *context, const Utils::FilePath &filePath, const Utils::FilePath &newFilePath) final;
#endif

    bool persistCMakeState();
    void clearCMakeCache();

    // Context menu actions:
    void buildCMakeTarget(const QString &buildTarget);

    // Queries:
    const QList<ProjectExplorer::BuildTargetInfo> appTargets() const;
    QStringList buildTargetTitles() const;
    const QList<CMakeBuildTarget> &buildTargets() const;
    ProjectExplorer::DeploymentData deploymentDataFromFile() const;

    CMakeBuildConfiguration *cmakeBuildConfiguration() const;

    QList<ProjectExplorer::TestCaseInfo> const testcasesInfo() const final;
    Utils::CommandLine commandLineForTests(const QList<QString> &tests,
                                           const QStringList &options) const final;

    ProjectExplorer::MakeInstallCommand makeInstallCommand(
            const Utils::FilePath &installRoot) const final;

    static bool filteredOutTarget(const CMakeBuildTarget &target);

    bool isMultiConfig() const;
    void setIsMultiConfig(bool isMultiConfig);

    bool isMultiConfigReader() const;
    bool usesAllCapsTargets() const;

    CMakeProject *project() const;

    QString cmakeBuildType() const;
    ProjectExplorer::BuildConfiguration::BuildType buildType() const;

    CMakeConfig configurationFromCMake() const;
    CMakeConfig configurationChanges() const;

    QStringList configurationChangesArguments(bool initialParameters = false) const;

    void setConfigurationFromCMake(const CMakeConfig &config);
    void setConfigurationChanges(const CMakeConfig &config);

    QString error() const;
    QString warning() const;

    const QHash<QString, Utils::Link> &cmakeSymbolsHash() const { return m_cmakeSymbolsHash; }
    CMakeKeywords projectKeywords() const { return m_projectKeywords; }
    QStringList projectImportedTargets() const { return m_projectImportedTargets; }
    QStringList projectFindPackageVariables() const { return m_projectFindPackageVariables; }
    const QHash<QString, Utils::Link> &dotCMakeFilesHash() const { return m_dotCMakeFilesHash; }
    const QHash<QString, Utils::Link> &findPackagesFilesHash() const { return m_findPackagesFilesHash; }

signals:
    void configurationCleared();
    void configurationChanged(const CMakeConfig &config);
    void errorOccurred(const QString &message);
    void warningOccurred(const QString &message);

private:
    CMakeConfig initialCMakeConfiguration() const;

    QList<QPair<Utils::Id, QString>> generators() const override;
    void runGenerator(Utils::Id id) override;
    ProjectExplorer::ExtraCompiler *findExtraCompiler(
            const ExtraCompilerFilter &filter) const override;

    bool addFilesPriv(const Utils::FilePaths &filePaths);
    bool eraseFilesPriv(const Utils::FilePaths &filePaths);
    bool renameFilePriv(const Utils::FilePath &filePath, const Utils::FilePath &newFilePath);
    void updateProjectDataPriv();

    enum ForceEnabledChanged { False, True };
    void clearError(ForceEnabledChanged fec = ForceEnabledChanged::False);

    void setError(const QString &message);
    void setWarning(const QString &message);

    // Actually ask for parsing:
    enum ReparseParameters {
        REPARSE_DEFAULT = 0, // Nothing special:-)
        REPARSE_FORCE_CMAKE_RUN
        = (1 << 0), // Force cmake to run, apply extraCMakeArguments if non-empty
        REPARSE_FORCE_INITIAL_CONFIGURATION
        = (1 << 1), // Force initial configuration arguments to cmake
        REPARSE_FORCE_EXTRA_CONFIGURATION = (1 << 2), // Force extra configuration arguments to cmake
        REPARSE_URGENT = (1 << 3),                    // Do not delay the parser run by 1s
<<<<<<< HEAD
        REPARSE_DEBUG = (1 << 4),                    // Start with debugging
        REPARSE_SCAN = (1 << 5),                      // Run filesystem scan
=======
        REPARSE_DEBUG = (1 << 4),                     // Start with debugging
        REPARSE_PROFILING = (1 << 5),                 // Start profiling
>>>>>>> 20dd837c
    };
    void reparse(int reparseParameters);
    QString reparseParametersString(int reparseFlags);
    void setParametersAndRequestParse(const BuildDirParameters &parameters,
                                      const int reparseParameters);

    bool mustApplyConfigurationChangesArguments(const BuildDirParameters &parameters) const;

    // State handling:
    // Parser states:
    void handleParsingSuccess();
    void handleParsingError();

    // Treescanner states:
    void handleTreeScanningFinished();

    // Combining Treescanner and Parser states:
    void combineScanAndParse(bool restoredFromBackup);
    void checkAndReportError(QString &errorMessage);

    void updateCMakeConfiguration(QString &errorMessage);

    void updateProjectData();
    void updateFallbackProjectData();
    QList<ProjectExplorer::ExtraCompiler *> findExtraCompilers();
    void updateQmlJSCodeModel(const QStringList &extraHeaderPaths,
                              const QList<QByteArray> &moduleMappings);
    void updateInitialCMakeExpandableVars();

    void updateFileSystemNodes();

    void handleParsingSucceeded(bool restoredFromBackup);
    void handleParsingFailed(const QString &msg);

    void wireUpConnections();

    void ensureBuildDirectory(const BuildDirParameters &parameters);
    void stopParsingAndClearState();
    void becameDirty();

    void updateReparseParameters(const int parameters);
    int takeReparseParameters();

    void runCTest();

    void setupCMakeSymbolsHash();

    struct ProjectFileArgumentPosition
    {
        cmListFileArgument argumentPosition;
        Utils::FilePath cmakeFile;
        QString relativeFileName;
        bool fromGlobbing = false;
    };
    std::optional<ProjectFileArgumentPosition> projectFileArgumentPosition(
        const QString &targetName, const QString &fileName);

    ProjectExplorer::TreeScanner m_treeScanner;
    ProjectExplorer::TreeScanner::Result m_allFiles;
    QHash<QString, bool> m_mimeBinaryCache;

    bool m_waitingForScan = false;
    bool m_waitingForParse = false;
    bool m_combinedScanAndParseResult = false;

    bool m_isMultiConfig = false;

    ParseGuard m_currentGuard;

    CppEditor::CppProjectUpdater *m_cppCodeModelUpdater = nullptr;
    QList<ProjectExplorer::ExtraCompiler *> m_extraCompilers;
    QList<CMakeBuildTarget> m_buildTargets;
    QSet<CMakeFileInfo> m_cmakeFiles;
    QHash<QString, Utils::Link> m_cmakeSymbolsHash;
    QHash<QString, Utils::Link> m_dotCMakeFilesHash;
    QHash<QString, Utils::Link> m_findPackagesFilesHash;
    CMakeKeywords m_projectKeywords;
    QStringList m_projectImportedTargets;
    QStringList m_projectFindPackageVariables;

    QHash<QString, ProjectFileArgumentPosition> m_filesToBeRenamed;

    // Parsing state:
    BuildDirParameters m_parameters;
    int m_reparseParameters = REPARSE_DEFAULT;

#if 0
    FileApiReader m_reader;
#else
    SimpleFileApiReader m_reader;
#endif
    mutable bool m_isHandlingError = false;

    // CTest integration
    Utils::FilePath m_ctestPath;
    std::unique_ptr<Utils::Process> m_ctestProcess;
    QList<ProjectExplorer::TestCaseInfo> m_testNames;

    CMakeConfig m_configurationFromCMake;
    CMakeConfig m_configurationChanges;

    QString m_error;
    QString m_warning;
};

} // namespace Internal
} // namespace CMakeProjectManager<|MERGE_RESOLUTION|>--- conflicted
+++ resolved
@@ -170,13 +170,9 @@
         = (1 << 1), // Force initial configuration arguments to cmake
         REPARSE_FORCE_EXTRA_CONFIGURATION = (1 << 2), // Force extra configuration arguments to cmake
         REPARSE_URGENT = (1 << 3),                    // Do not delay the parser run by 1s
-<<<<<<< HEAD
-        REPARSE_DEBUG = (1 << 4),                    // Start with debugging
-        REPARSE_SCAN = (1 << 5),                      // Run filesystem scan
-=======
         REPARSE_DEBUG = (1 << 4),                     // Start with debugging
         REPARSE_PROFILING = (1 << 5),                 // Start profiling
->>>>>>> 20dd837c
+        REPARSE_SCAN = (1 << 6),                      // Run filesystem scan
     };
     void reparse(int reparseParameters);
     QString reparseParametersString(int reparseFlags);
