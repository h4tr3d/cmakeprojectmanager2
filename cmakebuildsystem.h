/****************************************************************************
**
** Copyright (C) 2016 The Qt Company Ltd.
** Contact: https://www.qt.io/licensing/
**
** This file is part of Qt Creator.
**
** Commercial License Usage
** Licensees holding valid commercial Qt licenses may use this file in
** accordance with the commercial license agreement provided with the
** Software or, alternatively, in accordance with the terms contained in
** a written agreement between you and The Qt Company. For licensing terms
** and conditions see https://www.qt.io/terms-conditions. For further
** information use the contact form at https://www.qt.io/contact-us.
**
** GNU General Public License Usage
** Alternatively, this file may be used under the terms of the GNU
** General Public License version 3 as published by the Free Software
** Foundation with exceptions as appearing in the file LICENSE.GPL3-EXCEPT
** included in the packaging of this file. Please review the following
** information to ensure the GNU General Public License requirements will
** be met: https://www.gnu.org/licenses/gpl-3.0.html.
**
****************************************************************************/

#pragma once

#include <projectexplorer/buildsystem.h>

namespace CppTools {
class CppProjectUpdater;
} // namespace CppTools

namespace CMakeProjectManager {

class CMakeProject;

namespace Internal {
class CMakeBuildConfiguration;
} // namespace Internal

// --------------------------------------------------------------------
// CMakeBuildSystem:
// --------------------------------------------------------------------

class CMakeBuildSystem : public ProjectExplorer::BuildSystem
{
    Q_OBJECT

public:
    explicit CMakeBuildSystem(ProjectExplorer::Project *project);
    ~CMakeBuildSystem() final;

    bool addFiles(const QStringList &filePaths);
    bool eraseFiles(const QStringList &filePaths);
    bool renameFile(const QString &filePath, const QString &newFilePath);
    
protected:
    bool validateParsingContext(const ParsingContext &ctx) final;
    void parseProject(ParsingContext &&ctx) final;
<<<<<<< HEAD
    
=======

    bool supportsAction(ProjectExplorer::Node *context,
                        ProjectExplorer::ProjectAction action,
                        const ProjectExplorer::Node *node) const override;

    bool addFiles(ProjectExplorer::Node *context,
                  const QStringList &filePaths, QStringList *) final;

>>>>>>> 1de66166
private:
    // Treescanner states:
    void handleTreeScanningFinished();

    // Parser states:
    void handleParsingSuccess(Internal::CMakeBuildConfiguration *bc);
    void handleParsingError(Internal::CMakeBuildConfiguration *bc);

    // Combining Treescanner and Parser states:
    void combineScanAndParse();

    void updateProjectData();
    void updateProjectData(CMakeProject *p, Internal::CMakeBuildConfiguration *bc);
    QList<ProjectExplorer::ExtraCompiler *> findExtraCompilers(CMakeProject *p);
    void updateQmlJSCodeModel(CMakeProject *p, Internal::CMakeBuildConfiguration *bc);

    ProjectExplorer::TreeScanner m_treeScanner;
    QHash<QString, bool> m_mimeBinaryCache;
    QList<const ProjectExplorer::FileNode *> m_allFiles;

    bool m_waitingForScan = false;
    bool m_waitingForParse = false;
    bool m_combinedScanAndParseResult = false;

    ParsingContext m_currentContext;

    CppTools::CppProjectUpdater *m_cppCodeModelUpdater = nullptr;
    QList<ProjectExplorer::ExtraCompiler *> m_extraCompilers;

    friend class Internal::CMakeBuildConfiguration; // For handleParsing* callbacks
};

} // namespace CMakeProjectManager<|MERGE_RESOLUTION|>--- conflicted
+++ resolved
@@ -58,9 +58,6 @@
 protected:
     bool validateParsingContext(const ParsingContext &ctx) final;
     void parseProject(ParsingContext &&ctx) final;
-<<<<<<< HEAD
-    
-=======
 
     bool supportsAction(ProjectExplorer::Node *context,
                         ProjectExplorer::ProjectAction action,
@@ -68,8 +65,7 @@
 
     bool addFiles(ProjectExplorer::Node *context,
                   const QStringList &filePaths, QStringList *) final;
-
->>>>>>> 1de66166
+    
 private:
     // Treescanner states:
     void handleTreeScanningFinished();
