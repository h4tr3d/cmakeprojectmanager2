/****************************************************************************
**
** Copyright (C) 2016 The Qt Company Ltd.
** Contact: https://www.qt.io/licensing/
**
** This file is part of Qt Creator.
**
** Commercial License Usage
** Licensees holding valid commercial Qt licenses may use this file in
** accordance with the commercial license agreement provided with the
** Software or, alternatively, in accordance with the terms contained in
** a written agreement between you and The Qt Company. For licensing terms
** and conditions see https://www.qt.io/terms-conditions. For further
** information use the contact form at https://www.qt.io/contact-us.
**
** GNU General Public License Usage
** Alternatively, this file may be used under the terms of the GNU
** General Public License version 3 as published by the Free Software
** Foundation with exceptions as appearing in the file LICENSE.GPL3-EXCEPT
** included in the packaging of this file. Please review the following
** information to ensure the GNU General Public License requirements will
** be met: https://www.gnu.org/licenses/gpl-3.0.html.
**
****************************************************************************/

#pragma once

#include "cmakebuildtarget.h"
#include "cmakeprocess.h"
#include "cmakeprojectnodes.h"
#include "fileapidataextractor.h"

#include <projectexplorer/rawprojectpart.h>
#include <projectexplorer/treescanner.h>

#include <utils/filesystemwatcher.h>
#include <utils/optional.h>

#include <QFuture>
#include <QObject>
#include <QDateTime>

#include <memory>

namespace ProjectExplorer {
class ProjectNode;
}

namespace CMakeProjectManager {
namespace Internal {

class FileApiQtcData;

class FileApiReader : public QObject
{
    Q_OBJECT

public:
    FileApiReader();
    ~FileApiReader() override;

    void setParameters(const BuildDirParameters &p);

    void resetData();
    void parse(bool forceCMakeRun, bool forceInitialConfiguration, bool forceExtraConfiguration);
    void stop();

    bool isParsing() const;

    QSet<Utils::FilePath> projectFilesToWatch() const;
    QList<CMakeBuildTarget> takeBuildTargets(QString &errorMessage);
    CMakeConfig takeParsedConfiguration(QString &errorMessage);
    QString ctestPath() const;
    virtual
    std::unique_ptr<CMakeProjectNode> generateProjectTree(
<<<<<<< HEAD
        const ProjectExplorer::TreeScanner::Result &allFiles,
        QString &errorMessage,
        bool includeHeaderNodes);
    virtual
=======
        const ProjectExplorer::TreeScanner::Result &allFiles, bool failedToParse);
>>>>>>> 07090c5d
    ProjectExplorer::RawProjectParts createRawProjectParts(QString &errorMessage);

    bool isMultiConfig() const;
    bool usesAllCapsTargets() const;

    int lastCMakeExitCode() const;

signals:
    void configurationStarted() const;
    void dataAvailable(bool restoredFromBackup) const;
    void dirty() const;
    void errorOccurred(const QString &message) const;

protected:
    void startState();
<<<<<<< HEAD
    virtual void endState(const Utils::FilePath &replyFilePath);
=======
    void endState(const Utils::FilePath &replyFilePath, bool restoredFromBackup);
>>>>>>> 07090c5d
    void startCMakeState(const QStringList &configurationArguments);
    void cmakeFinishedState();

    void replyDirectoryHasChanged(const QString &directory) const;
    void makeBackupConfiguration(bool store);

    void writeConfigurationIntoBuildDirectory(const QStringList &configuration);

    std::unique_ptr<CMakeProcess> m_cmakeProcess;

    // cmake data:
    CMakeConfig m_cache;
    QSet<CMakeFileInfo> m_cmakeFiles;
    QList<CMakeBuildTarget> m_buildTargets;
    ProjectExplorer::RawProjectParts m_projectParts;
    std::unique_ptr<CMakeProjectNode> m_rootProjectNode;
    QString m_ctestPath;
    bool m_isMultiConfig = false;
    bool m_usesAllCapsTargets = false;
    int m_lastCMakeExitCode = 0;

    Utils::optional<QFuture<std::shared_ptr<FileApiQtcData>>> m_future;

    // Update related:
    bool m_isParsing = false;
    BuildDirParameters m_parameters;

    // Notification on changes outside of creator:
    Utils::FileSystemWatcher m_watcher;
    QDateTime m_lastReplyTimestamp;
};

} // namespace Internal
} // namespace CMakeProjectManager<|MERGE_RESOLUTION|>--- conflicted
+++ resolved
@@ -73,14 +73,8 @@
     QString ctestPath() const;
     virtual
     std::unique_ptr<CMakeProjectNode> generateProjectTree(
-<<<<<<< HEAD
-        const ProjectExplorer::TreeScanner::Result &allFiles,
-        QString &errorMessage,
-        bool includeHeaderNodes);
+        const ProjectExplorer::TreeScanner::Result &allFiles, bool failedToParse);
     virtual
-=======
-        const ProjectExplorer::TreeScanner::Result &allFiles, bool failedToParse);
->>>>>>> 07090c5d
     ProjectExplorer::RawProjectParts createRawProjectParts(QString &errorMessage);
 
     bool isMultiConfig() const;
@@ -96,11 +90,7 @@
 
 protected:
     void startState();
-<<<<<<< HEAD
-    virtual void endState(const Utils::FilePath &replyFilePath);
-=======
-    void endState(const Utils::FilePath &replyFilePath, bool restoredFromBackup);
->>>>>>> 07090c5d
+    virtual void endState(const Utils::FilePath &replyFilePath, bool restoredFromBackup);
     void startCMakeState(const QStringList &configurationArguments);
     void cmakeFinishedState();
 
