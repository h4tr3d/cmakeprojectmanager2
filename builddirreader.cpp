/****************************************************************************
**
** Copyright (C) 2016 The Qt Company Ltd.
** Contact: https://www.qt.io/licensing/
**
** This file is part of Qt Creator.
**
** Commercial License Usage
** Licensees holding valid commercial Qt licenses may use this file in
** accordance with the commercial license agreement provided with the
** Software or, alternatively, in accordance with the terms contained in
** a written agreement between you and The Qt Company. For licensing terms
** and conditions see https://www.qt.io/terms-conditions. For further
** information use the contact form at https://www.qt.io/contact-us.
**
** GNU General Public License Usage
** Alternatively, this file may be used under the terms of the GNU
** General Public License version 3 as published by the Free Software
** Foundation with exceptions as appearing in the file LICENSE.GPL3-EXCEPT
** included in the packaging of this file. Please review the following
** information to ensure the GNU General Public License requirements will
** be met: https://www.gnu.org/licenses/gpl-3.0.html.
**
****************************************************************************/

#include "builddirreader.h"

#include "fileapireader.h"
#include "servermodereader.h"
#include "simpleservermodereader.h"
#include "simplefileapireader.h"

#include <utils/qtcassert.h>

using namespace ProjectExplorer;

namespace CMakeProjectManager {
namespace Internal {

// --------------------------------------------------------------------
// BuildDirReader:
// --------------------------------------------------------------------

std::unique_ptr<BuildDirReader> BuildDirReader::createReader(const BuildDirParameters &p)
{
    CMakeTool *cmake = p.cmakeTool();
    QTC_ASSERT(p.isValid() && cmake, return {});

    auto type = cmake->readerType();
    if (!type)
        return {};
    switch (type.value()) {
    case CMakeTool::FileApi:
        return std::make_unique<SimpleFileApiReader>();
    case CMakeTool::ServerMode:
<<<<<<< HEAD
        return std::make_unique<SimpleServerModeReader>();
    default:
        return {};
=======
        return std::make_unique<ServerModeReader>();
>>>>>>> 3c4fa4dc
    }
}

} // namespace Internal
} // namespace CMakeProjectManager<|MERGE_RESOLUTION|>--- conflicted
+++ resolved
@@ -53,14 +53,9 @@
     case CMakeTool::FileApi:
         return std::make_unique<SimpleFileApiReader>();
     case CMakeTool::ServerMode:
-<<<<<<< HEAD
         return std::make_unique<SimpleServerModeReader>();
-    default:
-        return {};
-=======
-        return std::make_unique<ServerModeReader>();
->>>>>>> 3c4fa4dc
     }
+    return {};
 }
 
 } // namespace Internal
