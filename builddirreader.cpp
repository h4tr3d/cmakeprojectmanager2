--- conflicted
+++ resolved
@@ -42,17 +42,11 @@
 
 BuildDirReader *BuildDirReader::createReader(const BuildDirParameters &p)
 {
-<<<<<<< HEAD
-    QTC_ASSERT(p.isValid() && p.cmakeTool, return nullptr);
-    if (p.cmakeTool->hasServerMode())
-        //return new ServerModeReader;
-        return new SimpleServerModeReader;
-=======
     CMakeTool *cmake = p.cmakeTool();
     QTC_ASSERT(p.isValid() && cmake, return nullptr);
     if (cmake->hasServerMode())
-        return new ServerModeReader;
->>>>>>> 5aeea420
+        //return new ServerModeReader;
+        return new SimpleServerModeReader;
     return new TeaLeafReader;
 }
 
