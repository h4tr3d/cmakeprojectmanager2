/****************************************************************************
**
** Copyright (C) 2016 The Qt Company Ltd.
** Contact: https://www.qt.io/licensing/
**
** This file is part of Qt Creator.
**
** Commercial License Usage
** Licensees holding valid commercial Qt licenses may use this file in
** accordance with the commercial license agreement provided with the
** Software or, alternatively, in accordance with the terms contained in
** a written agreement between you and The Qt Company. For licensing terms
** and conditions see https://www.qt.io/terms-conditions. For further
** information use the contact form at https://www.qt.io/contact-us.
**
** GNU General Public License Usage
** Alternatively, this file may be used under the terms of the GNU
** General Public License version 3 as published by the Free Software
** Foundation with exceptions as appearing in the file LICENSE.GPL3-EXCEPT
** included in the packaging of this file. Please review the following
** information to ensure the GNU General Public License requirements will
** be met: https://www.gnu.org/licenses/gpl-3.0.html.
**
****************************************************************************/

#include "builddirreader.h"

#include "servermodereader.h"
#include "tealeafreader.h"
#include "simpleservermodereader.h"

#include <utils/qtcassert.h>

using namespace ProjectExplorer;

namespace CMakeProjectManager {
namespace Internal {

// --------------------------------------------------------------------
// BuildDirReader:
// --------------------------------------------------------------------

BuildDirReader *BuildDirReader::createReader(const BuildDirParameters &p)
{
<<<<<<< HEAD
    if (p.cmakeHasServerMode)
        //return new ServerModeReader;
        return new SimpleServerModeReader;
=======
    QTC_ASSERT(p.isValid() && p.cmakeTool, return nullptr);
    if (p.cmakeTool->hasServerMode())
        return new ServerModeReader;
>>>>>>> afef59e6
    return new TeaLeafReader;
}

void BuildDirReader::setParameters(const BuildDirParameters &p)
{
    m_parameters = p;
}

} // namespace Internal
} // namespace CMakeProjectManager<|MERGE_RESOLUTION|>--- conflicted
+++ resolved
@@ -42,15 +42,10 @@
 
 BuildDirReader *BuildDirReader::createReader(const BuildDirParameters &p)
 {
-<<<<<<< HEAD
-    if (p.cmakeHasServerMode)
+    QTC_ASSERT(p.isValid() && p.cmakeTool, return nullptr);
+    if (p.cmakeTool->hasServerMode())
         //return new ServerModeReader;
         return new SimpleServerModeReader;
-=======
-    QTC_ASSERT(p.isValid() && p.cmakeTool, return nullptr);
-    if (p.cmakeTool->hasServerMode())
-        return new ServerModeReader;
->>>>>>> afef59e6
     return new TeaLeafReader;
 }
 
