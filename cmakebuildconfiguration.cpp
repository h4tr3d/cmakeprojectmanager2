--- conflicted
+++ resolved
@@ -81,12 +81,8 @@
             this, [this]() { m_completeConfigurationCache.clear(); emit parsingStarted(); });
 
     connect(this, &CMakeBuildConfiguration::environmentChanged,
-            m_buildDirManager, &BuildDirManager::forceReparseHandle);
+            m_buildDirManager, &BuildDirManager::forceReparse);
     connect(this, &CMakeBuildConfiguration::buildDirectoryChanged,
-<<<<<<< HEAD
-            m_buildDirManager, &BuildDirManager::forceReparseHandle);
-    connect(target(), &Target::kitChanged, m_buildDirManager, &BuildDirManager::forceReparseHandle);
-=======
             m_buildDirManager, &BuildDirManager::forceReparse);
     connect(target(), &Target::kitChanged, this, [this]() {
         ProjectExplorer::Kit *k = target()->kit();
@@ -95,7 +91,6 @@
         setCMakeConfiguration(config);
         m_buildDirManager->maybeForceReparse();
     });
->>>>>>> 709b97ff
 
     connect(this, &CMakeBuildConfiguration::parsingStarted, project, &CMakeProject::handleParsingStarted);
     connect(this, &CMakeBuildConfiguration::dataAvailable, project, &CMakeProject::parseCMakeOutput);
