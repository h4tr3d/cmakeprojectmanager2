/****************************************************************************
**
** Copyright (C) 2016 The Qt Company Ltd.
** Contact: https://www.qt.io/licensing/
**
** This file is part of Qt Creator.
**
** Commercial License Usage
** Licensees holding valid commercial Qt licenses may use this file in
** accordance with the commercial license agreement provided with the
** Software or, alternatively, in accordance with the terms contained in
** a written agreement between you and The Qt Company. For licensing terms
** and conditions see https://www.qt.io/terms-conditions. For further
** information use the contact form at https://www.qt.io/contact-us.
**
** GNU General Public License Usage
** Alternatively, this file may be used under the terms of the GNU
** General Public License version 3 as published by the Free Software
** Foundation with exceptions as appearing in the file LICENSE.GPL3-EXCEPT
** included in the packaging of this file. Please review the following
** information to ensure the GNU General Public License requirements will
** be met: https://www.gnu.org/licenses/gpl-3.0.html.
**
****************************************************************************/

#include "cmakebuildconfiguration.h"

#include "builddirmanager.h"
#include "cmakebuildinfo.h"
#include "cmakebuildstep.h"
#include "cmakekitinformation.h"
#include "cmakeproject.h"
#include "cmakeprojectconstants.h"
#include "cmakebuildsettingswidget.h"
#include "cmakeprojectmanager.h"
#include "cmakeprojectnodes.h"

#include <coreplugin/documentmanager.h>
#include <coreplugin/icore.h>

#include <projectexplorer/buildmanager.h>
#include <projectexplorer/buildsteplist.h>
#include <projectexplorer/kit.h>
#include <projectexplorer/projectexplorer.h>
#include <projectexplorer/projectexplorerconstants.h>
#include <projectexplorer/projectmacroexpander.h>
#include <projectexplorer/target.h>

#include <utils/algorithm.h>
#include <utils/mimetypes/mimedatabase.h>
#include <utils/qtcassert.h>
#include <utils/qtcprocess.h>

#include <QHash>
#include <QInputDialog>

using namespace ProjectExplorer;
using namespace Utils;

namespace CMakeProjectManager {
namespace Internal {

const char INITIAL_ARGUMENTS[] = "CMakeProjectManager.CMakeBuildConfiguration.InitialArgument"; // Obsolete since QtC 3.7
const char CONFIGURATION_KEY[] = "CMake.Configuration";

CMakeBuildConfiguration::CMakeBuildConfiguration(ProjectExplorer::Target *parent) :
    BuildConfiguration(parent, Core::Id(Constants::CMAKE_BC_ID)),
    m_buildDirManager(new BuildDirManager(this))
{
    ctor();
}

CMakeBuildConfiguration::~CMakeBuildConfiguration()
{
    m_buildDirManager->deleteLater(); // Do not block while waiting for cmake...
}

bool CMakeBuildConfiguration::isEnabled() const
{
    return m_error.isEmpty() && !isParsing();
}

QString CMakeBuildConfiguration::disabledReason() const
{
    return error();
}

CMakeBuildConfiguration::CMakeBuildConfiguration(ProjectExplorer::Target *parent,
                                                 CMakeBuildConfiguration *source) :
    BuildConfiguration(parent, source),
    m_configuration(source->m_configuration),
    m_buildDirManager(new BuildDirManager(this))
{
    ctor();
    cloneSteps(source);
}

QVariantMap CMakeBuildConfiguration::toMap() const
{
    QVariantMap map(ProjectExplorer::BuildConfiguration::toMap());
    const QStringList config
            = Utils::transform(m_configuration, [](const CMakeConfigItem &i) { return i.toString(); });
    map.insert(QLatin1String(CONFIGURATION_KEY), config);
    return map;
}

bool CMakeBuildConfiguration::fromMap(const QVariantMap &map)
{
    if (!BuildConfiguration::fromMap(map))
        return false;

    const CMakeConfig conf
            = Utils::filtered(Utils::transform(map.value(QLatin1String(CONFIGURATION_KEY)).toStringList(),
                                               [](const QString &v) { return CMakeConfigItem::fromString(v); }),
                              [](const CMakeConfigItem &c) { return !c.isNull(); });

    // Legacy (pre QtC 3.7):
    const QStringList args = QtcProcess::splitArgs(map.value(QLatin1String(INITIAL_ARGUMENTS)).toString());
    CMakeConfig legacyConf;
    bool nextIsConfig = false;
    foreach (const QString &a, args) {
        if (a == QLatin1String("-D")) {
            nextIsConfig = true;
            continue;
        }
        if (!a.startsWith(QLatin1String("-D")))
            continue;
        legacyConf << CMakeConfigItem::fromString(nextIsConfig ? a : a.mid(2));
        nextIsConfig = false;
    }
    // End Legacy

    setCMakeConfiguration(legacyConf + conf);

    return true;
}

void CMakeBuildConfiguration::ctor()
{
    auto project = static_cast<CMakeProject *>(target()->project());
    setBuildDirectory(shadowBuildDirectory(project->projectFilePath(),
                                           target()->kit(),
                                           displayName(), BuildConfiguration::Unknown));

    connect(m_buildDirManager.get(), &BuildDirManager::dataAvailable,
            this, [this, project]() {
        project->updateProjectData(this);
        emit enabledChanged();
        emit dataAvailable();
    });
    connect(m_buildDirManager.get(), &BuildDirManager::errorOccured,
            this, [this, project](const QString &msg) {
        project->updateProjectData(this);
        setError(msg);
    });
    connect(m_buildDirManager.get(), &BuildDirManager::configurationStarted,
            this, [this, project]() {
        project->handleParsingStarted();
        emit enabledChanged();
        emit parsingStarted();
    });

    connect(this, &CMakeBuildConfiguration::environmentChanged,
            m_buildDirManager.get(), &BuildDirManager::forceReparse);
    connect(this, &CMakeBuildConfiguration::buildDirectoryChanged,
            m_buildDirManager.get(), &BuildDirManager::forceReparse);
}

void CMakeBuildConfiguration::maybeForceReparse()
{
    clearError();
    m_buildDirManager->maybeForceReparse();
}

bool CMakeBuildConfiguration::isParsing() const
{
    return m_buildDirManager && m_buildDirManager->isParsing();
}

void CMakeBuildConfiguration::resetData()
{
    m_buildDirManager->resetData();
}

bool CMakeBuildConfiguration::persistCMakeState()
{
    return m_buildDirManager->persistCMakeState();
}

bool CMakeBuildConfiguration::updateCMakeStateBeforeBuild()
{
    return m_buildDirManager->updateCMakeStateBeforeBuild();
}

void CMakeBuildConfiguration::runCMake()
{
    if (!m_buildDirManager || m_buildDirManager->isParsing())
        return;

    clearError();
    m_buildDirManager->forceReparse();
}

void CMakeBuildConfiguration::clearCache()
{
    if (m_buildDirManager)
        m_buildDirManager->clearCache();
}

QList<CMakeBuildTarget> CMakeBuildConfiguration::buildTargets() const
{
    if (!m_buildDirManager || m_buildDirManager->isParsing())
        return QList<CMakeBuildTarget>();

    return m_buildDirManager->buildTargets();
}

CMakeProjectNode *
CMakeBuildConfiguration::generateProjectTree(const QList<const FileNode*> &allFiles) const
{
<<<<<<< HEAD
    auto root = new CMakeListsNode(target()->project()->projectFilePath(),
                                   static_cast<CMakeProject*>(target()->project()));
=======
>>>>>>> 2195d878
    if (!m_buildDirManager || m_buildDirManager->isParsing())
        return nullptr;

    auto root = new CMakeProjectNode(target()->project()->projectDirectory());
    m_buildDirManager->generateProjectTree(root, allFiles);
    return root;
}

void CMakeBuildConfiguration::updateCodeModel(CppTools::RawProjectParts &rpps)
{
    m_buildDirManager->updateCodeModel(rpps);
}

FileName CMakeBuildConfiguration::shadowBuildDirectory(const FileName &projectFilePath,
                                                       const Kit *k,
                                                       const QString &bcName,
                                                       BuildConfiguration::BuildType buildType)
{
    if (projectFilePath.isEmpty())
        return FileName();

    const QString projectName = projectFilePath.parentDir().fileName();
    ProjectMacroExpander expander(projectFilePath.toString(), projectName, k, bcName, buildType);
    QDir projectDir = QDir(Project::projectDirectory(projectFilePath).toString());
    QString buildPath = expander.expand(Core::DocumentManager::buildDirectory());
    return FileName::fromUserInput(projectDir.absoluteFilePath(buildPath));
}

void CMakeBuildConfiguration::buildTarget(const QString &buildTarget)
{
    const Core::Id buildStep = ProjectExplorer::Constants::BUILDSTEPS_BUILD;
    const QString name = ProjectExplorer::ProjectExplorerPlugin::displayNameForStepId(buildStep);
    CMakeBuildStep *cmBs
            = qobject_cast<CMakeBuildStep *>(Utils::findOrDefault(stepList(buildStep)->steps(),
                                                                  [](const ProjectExplorer::BuildStep *bs) {
        return bs->id() == Constants::CMAKE_BUILD_STEP_ID;
    }));

    QString originalBuildTarget;
    if (cmBs) {
        originalBuildTarget = cmBs->buildTarget();
        cmBs->setBuildTarget(buildTarget);
    }

    BuildManager::buildList(stepList(buildStep), name);

    if (cmBs)
        cmBs->setBuildTarget(originalBuildTarget);
}

QList<ConfigModel::DataItem> CMakeBuildConfiguration::completeCMakeConfiguration() const
{
    if (!m_buildDirManager || m_buildDirManager->isParsing())
        return QList<ConfigModel::DataItem>();

    return Utils::transform(m_buildDirManager->parsedConfiguration(),
                            [this](const CMakeConfigItem &i) {
        ConfigModel::DataItem j;
        j.key = QString::fromUtf8(i.key);
        j.value = QString::fromUtf8(i.value);
        j.description = QString::fromUtf8(i.documentation);
        j.values = i.values;
        j.inCMakeCache = i.inCMakeCache;

        j.isAdvanced = i.isAdvanced || i.type == CMakeConfigItem::INTERNAL;
        switch (i.type) {
        case CMakeConfigItem::FILEPATH:
            j.type = ConfigModel::DataItem::FILE;
            break;
        case CMakeConfigItem::PATH:
            j.type = ConfigModel::DataItem::DIRECTORY;
            break;
        case CMakeConfigItem::BOOL:
            j.type = ConfigModel::DataItem::BOOLEAN;
            break;
        case CMakeConfigItem::STRING:
            j.type = ConfigModel::DataItem::STRING;
            break;
        default:
            j.type = ConfigModel::DataItem::UNKNOWN;
            break;
        }

        return j;
    });
}

void CMakeBuildConfiguration::setCurrentCMakeConfiguration(const QList<ConfigModel::DataItem> &items)
{
    if (!m_buildDirManager || m_buildDirManager->isParsing())
        return;

    const CMakeConfig newConfig = Utils::transform(items, [](const ConfigModel::DataItem &i) {
        CMakeConfigItem ni;
        ni.key = i.key.toUtf8();
        ni.value = i.value.toUtf8();
        ni.documentation = i.description.toUtf8();
        ni.isAdvanced = i.isAdvanced;
        ni.inCMakeCache = i.inCMakeCache;
        ni.values = i.values;
        switch (i.type) {
        case CMakeProjectManager::ConfigModel::DataItem::BOOLEAN:
            ni.type = CMakeConfigItem::BOOL;
            break;
        case CMakeProjectManager::ConfigModel::DataItem::FILE:
            ni.type = CMakeConfigItem::FILEPATH;
            break;
        case CMakeProjectManager::ConfigModel::DataItem::DIRECTORY:
            ni.type = CMakeConfigItem::PATH;
            break;
        case CMakeProjectManager::ConfigModel::DataItem::STRING:
            ni.type = CMakeConfigItem::STRING;
            break;
        case CMakeProjectManager::ConfigModel::DataItem::UNKNOWN:
        default:
            ni.type = CMakeConfigItem::INTERNAL;
            break;
        }
        return ni;
    });

    const CMakeConfig config = cmakeConfiguration() + newConfig;
    setCMakeConfiguration(config);

    m_buildDirManager->forceReparse();
}

void CMakeBuildConfiguration::clearError()
{
    if (!m_error.isEmpty()) {
        m_error.clear();
        emit enabledChanged();
    }
}

void CMakeBuildConfiguration::emitBuildTypeChanged()
{
    emit buildTypeChanged();
}

static CMakeConfig removeDuplicates(const CMakeConfig &config)
{
    CMakeConfig result;
    // Remove duplicates (last value wins):
    QSet<QByteArray> knownKeys;
    for (int i = config.count() - 1; i >= 0; --i) {
        const CMakeConfigItem &item = config.at(i);
        if (knownKeys.contains(item.key))
            continue;
        result.append(item);
        knownKeys.insert(item.key);
    }
    Utils::sort(result, CMakeConfigItem::sortOperator());
    return result;
}

void CMakeBuildConfiguration::setCMakeConfiguration(const CMakeConfig &config)
{
    m_configuration = removeDuplicates(config);

    const Kit *k = target()->kit();
    CMakeConfig kitConfig = CMakeConfigurationKitInformation::configuration(k);
    bool hasKitOverride = false;
    foreach (const CMakeConfigItem &i, m_configuration) {
        const QString b = CMakeConfigItem::expandedValueOf(k, i.key, kitConfig);
        if (!b.isNull() && i.expandedValue(k) != b) {
            hasKitOverride = true;
            break;
        }
    }

    if (hasKitOverride)
        setWarning(tr("CMake configuration set by the kit was overridden in the project."));
    else
        setWarning(QString());
}

CMakeConfig CMakeBuildConfiguration::cmakeConfiguration() const
{
    return removeDuplicates(CMakeConfigurationKitInformation::configuration(target()->kit()) + m_configuration);
}

void CMakeBuildConfiguration::setError(const QString &message)
{
    QString oldMessage = m_error;
    if (m_error != message)
        m_error = message;
    if (oldMessage.isEmpty() && !message.isEmpty())
        emit enabledChanged();
    emit errorOccured(m_error);
}

void CMakeBuildConfiguration::setWarning(const QString &message)
{
    if (m_warning == message)
        return;
    m_warning = message;
    emit warningOccured(m_warning);
}

QString CMakeBuildConfiguration::error() const
{
    return m_error;
}

QString CMakeBuildConfiguration::warning() const
{
    return m_warning;
}

ProjectExplorer::NamedWidget *CMakeBuildConfiguration::createConfigWidget()
{
    return new CMakeBuildSettingsWidget(this);
}

/*!
  \class CMakeBuildConfigurationFactory
*/

CMakeBuildConfigurationFactory::CMakeBuildConfigurationFactory(QObject *parent) :
    ProjectExplorer::IBuildConfigurationFactory(parent)
{ }

CMakeBuildConfigurationFactory::BuildType CMakeBuildConfigurationFactory::buildTypeFromByteArray(const QByteArray &in)
{
    const QByteArray bt = in.toLower();
    if (bt == "debug")
        return BuildTypeDebug;
    if (bt == "release")
        return BuildTypeRelease;
    if (bt == "relwithdebinfo")
        return BuildTypeRelWithDebInfo;
    if (bt == "minsizerel")
        return BuildTypeMinSizeRel;
    return BuildTypeNone;
}

BuildConfiguration::BuildType CMakeBuildConfigurationFactory::cmakeBuildTypeToBuildType(const CMakeBuildConfigurationFactory::BuildType &in)
{
    // Cover all common CMake build types
    if (in == BuildTypeRelease || in == BuildTypeMinSizeRel)
        return BuildConfiguration::Release;
    else if (in == BuildTypeDebug)
        return BuildConfiguration::Debug;
    else if (in == BuildTypeRelWithDebInfo)
        return BuildConfiguration::Profile;
    else
        return BuildConfiguration::Unknown;
}

int CMakeBuildConfigurationFactory::priority(const ProjectExplorer::Target *parent) const
{
    return canHandle(parent) ? 0 : -1;
}

QList<ProjectExplorer::BuildInfo *> CMakeBuildConfigurationFactory::availableBuilds(const ProjectExplorer::Target *parent) const
{
    QList<ProjectExplorer::BuildInfo *> result;

    for (int type = BuildTypeNone; type != BuildTypeLast; ++type) {
        CMakeBuildInfo *info = createBuildInfo(parent->kit(),
                                               parent->project()->projectDirectory().toString(),
                                               BuildType(type));
        result << info;
    }
    return result;
}

int CMakeBuildConfigurationFactory::priority(const ProjectExplorer::Kit *k, const QString &projectPath) const
{
    if (k && Utils::mimeTypeForFile(projectPath).matchesName(Constants::CMAKEPROJECTMIMETYPE))
        return 0;
    return -1;
}

QList<ProjectExplorer::BuildInfo *> CMakeBuildConfigurationFactory::availableSetups(const ProjectExplorer::Kit *k,
                                                                                    const QString &projectPath) const
{
    QList<ProjectExplorer::BuildInfo *> result;
    const FileName projectPathName = FileName::fromString(projectPath);
    for (int type = BuildTypeNone; type != BuildTypeLast; ++type) {
        CMakeBuildInfo *info = createBuildInfo(k,
                                               ProjectExplorer::Project::projectDirectory(projectPathName).toString(),
                                               BuildType(type));
        if (type == BuildTypeNone) {
            //: The name of the build configuration created by default for a cmake project.
            info->displayName = tr("Default");
        } else {
            info->displayName = info->typeName;
        }
        info->buildDirectory
                = CMakeBuildConfiguration::shadowBuildDirectory(projectPathName, k,
                                                                info->displayName, info->buildType);
        result << info;
    }
    return result;
}

ProjectExplorer::BuildConfiguration *CMakeBuildConfigurationFactory::create(ProjectExplorer::Target *parent,
                                                                            const ProjectExplorer::BuildInfo *info) const
{
    QTC_ASSERT(info->factory() == this, return 0);
    QTC_ASSERT(info->kitId == parent->kit()->id(), return 0);
    QTC_ASSERT(!info->displayName.isEmpty(), return 0);

    CMakeBuildInfo copy(*static_cast<const CMakeBuildInfo *>(info));
    CMakeProject *project = static_cast<CMakeProject *>(parent->project());

    if (copy.buildDirectory.isEmpty()) {
        copy.buildDirectory
                = CMakeBuildConfiguration::shadowBuildDirectory(project->projectFilePath(),
                                                                parent->kit(),
                                                                copy.displayName, info->buildType);
    }

    auto bc = new CMakeBuildConfiguration(parent);
    bc->setDisplayName(copy.displayName);
    bc->setDefaultDisplayName(copy.displayName);

    ProjectExplorer::BuildStepList *buildSteps = bc->stepList(ProjectExplorer::Constants::BUILDSTEPS_BUILD);
    ProjectExplorer::BuildStepList *cleanSteps = bc->stepList(ProjectExplorer::Constants::BUILDSTEPS_CLEAN);

    auto buildStep = new CMakeBuildStep(buildSteps);
    buildSteps->insertStep(0, buildStep);

    auto cleanStep = new CMakeBuildStep(cleanSteps);
    cleanSteps->insertStep(0, cleanStep);
    cleanStep->setBuildTarget(CMakeBuildStep::cleanTarget());

    bc->setBuildDirectory(copy.buildDirectory);
    bc->setCMakeConfiguration(copy.configuration);

    // Default to all
    if (project->hasBuildTarget(CMakeBuildStep::allTarget()))
        buildStep->setBuildTarget(CMakeBuildStep::allTarget());

    return bc;
}

bool CMakeBuildConfigurationFactory::canClone(const ProjectExplorer::Target *parent, ProjectExplorer::BuildConfiguration *source) const
{
    if (!canHandle(parent))
        return false;
    return source->id() == Constants::CMAKE_BC_ID;
}

CMakeBuildConfiguration *CMakeBuildConfigurationFactory::clone(ProjectExplorer::Target *parent, ProjectExplorer::BuildConfiguration *source)
{
    if (!canClone(parent, source))
        return 0;
    auto old = static_cast<CMakeBuildConfiguration *>(source);
    return new CMakeBuildConfiguration(parent, old);
}

bool CMakeBuildConfigurationFactory::canRestore(const ProjectExplorer::Target *parent, const QVariantMap &map) const
{
    if (!canHandle(parent))
        return false;
    return ProjectExplorer::idFromMap(map) == Constants::CMAKE_BC_ID;
}

CMakeBuildConfiguration *CMakeBuildConfigurationFactory::restore(ProjectExplorer::Target *parent, const QVariantMap &map)
{
    if (!canRestore(parent, map))
        return 0;
    auto bc = new CMakeBuildConfiguration(parent);
    if (bc->fromMap(map))
        return bc;
    delete bc;
    return 0;
}

bool CMakeBuildConfigurationFactory::canHandle(const ProjectExplorer::Target *t) const
{
    QTC_ASSERT(t, return false);
    if (!t->project()->supportsKit(t->kit()))
        return false;
    return qobject_cast<CMakeProject *>(t->project());
}

CMakeBuildInfo *CMakeBuildConfigurationFactory::createBuildInfo(const ProjectExplorer::Kit *k,
                                                                const QString &sourceDir,
                                                                BuildType buildType) const
{
    auto info = new CMakeBuildInfo(this);
    info->kitId = k->id();
    info->sourceDirectory = sourceDir;

    CMakeConfigItem buildTypeItem;
    switch (buildType) {
    case BuildTypeNone:
        info->typeName = tr("Build");
        break;
    case BuildTypeDebug:
        buildTypeItem = {CMakeConfigItem("CMAKE_BUILD_TYPE", "Debug")};
        info->typeName = tr("Debug");
        info->buildType = BuildConfiguration::Debug;
        break;
    case BuildTypeRelease:
        buildTypeItem = {CMakeConfigItem("CMAKE_BUILD_TYPE", "Release")};
        info->typeName = tr("Release");
        info->buildType = BuildConfiguration::Release;
        break;
    case BuildTypeMinSizeRel:
        buildTypeItem = {CMakeConfigItem("CMAKE_BUILD_TYPE", "MinSizeRel")};
        info->typeName = tr("Minimum Size Release");
        info->buildType = BuildConfiguration::Release;
        break;
    case BuildTypeRelWithDebInfo:
        buildTypeItem = {CMakeConfigItem("CMAKE_BUILD_TYPE", "RelWithDebInfo")};
        info->typeName = tr("Release with Debug Information");
        info->buildType = BuildConfiguration::Profile;
        break;
    default:
        QTC_CHECK(false);
        break;
    }

    if (!buildTypeItem.isNull())
        info->configuration.append(buildTypeItem);

    return info;
}

ProjectExplorer::BuildConfiguration::BuildType CMakeBuildConfiguration::buildType() const
{
    QByteArray cmakeBuildTypeName;
    QFile cmakeCache(buildDirectory().toString() + QLatin1String("/CMakeCache.txt"));
    if (cmakeCache.open(QIODevice::ReadOnly)) {
        while (!cmakeCache.atEnd()) {
            QByteArray line = cmakeCache.readLine();
            if (line.startsWith("CMAKE_BUILD_TYPE")) {
                if (int pos = line.indexOf('='))
                    cmakeBuildTypeName = line.mid(pos + 1).trimmed();
                break;
            }
        }
        cmakeCache.close();
    }

    // Cover all common CMake build types
    const CMakeBuildConfigurationFactory::BuildType cmakeBuildType
            = CMakeBuildConfigurationFactory::buildTypeFromByteArray(cmakeBuildTypeName);
    return CMakeBuildConfigurationFactory::cmakeBuildTypeToBuildType(cmakeBuildType);
}

} // namespace Internal
} // namespace CMakeProjectManager<|MERGE_RESOLUTION|>--- conflicted
+++ resolved
@@ -218,15 +218,12 @@
 CMakeProjectNode *
 CMakeBuildConfiguration::generateProjectTree(const QList<const FileNode*> &allFiles) const
 {
-<<<<<<< HEAD
-    auto root = new CMakeListsNode(target()->project()->projectFilePath(),
                                    static_cast<CMakeProject*>(target()->project()));
-=======
->>>>>>> 2195d878
     if (!m_buildDirManager || m_buildDirManager->isParsing())
         return nullptr;
 
-    auto root = new CMakeProjectNode(target()->project()->projectDirectory());
+    auto root = new CMakeProjectNode(target()->project()->projectDirectory(),
+                                     static_cast<CMakeProject*>(target()->project()));
     m_buildDirManager->generateProjectTree(root, allFiles);
     return root;
 }
