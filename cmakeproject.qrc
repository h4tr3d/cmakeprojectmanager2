--- conflicted
+++ resolved
@@ -1,9 +1,5 @@
 <RCC>
     <qresource prefix="/cmakeproject">
-<<<<<<< HEAD
-         <file alias="CMakeProjectManager.mimetypes.xml">CMakeProjectManager2.mimetypes.xml</file>
-=======
->>>>>>> 0b591798
         <file>images/fileoverlay_cmake.png</file>
         <file>images/fileoverlay_cmake@2x.png</file>
     </qresource>
