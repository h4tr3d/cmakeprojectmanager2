--- conflicted
+++ resolved
@@ -85,11 +85,13 @@
     servermodereader.cpp \
     tealeafreader.cpp \
     treescanner.cpp \
-<<<<<<< HEAD
     compat.cpp \
     simpleservermodereader.cpp
 
 RESOURCES += cmakeproject.qrc
+
+FORMS += \
+    cmakespecificsettingspage.ui
 
 OTHER_FILES += README.txt
 
@@ -98,12 +100,4 @@
 wizardfiles.files = $$WIZARD_FILES
 wizardfiles.path = $$QTC_PREFIX/share/qtcreator/templates/wizards/projects/cmake2/
 wizardfiles.CONFIG += no_check_exist
-INSTALLS += wizardfiles
-
-=======
-
-RESOURCES += cmakeproject.qrc
-
-FORMS += \
-    cmakespecificsettingspage.ui
->>>>>>> bc1b8577
+INSTALLS += wizardfiles