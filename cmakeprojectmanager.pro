--- conflicted
+++ resolved
@@ -45,14 +45,9 @@
     configmodelitemdelegate.h \
     servermode.h \
     servermodereader.h \
-<<<<<<< HEAD
     tealeafreader.h \
-    treescanner.h \
     compat.h \
     simpleservermodereader.h
-=======
-    tealeafreader.h
->>>>>>> 084e6d41
 
 SOURCES = builddirmanager.cpp \
     builddirparameters.cpp \
@@ -86,14 +81,9 @@
     configmodelitemdelegate.cpp \
     servermode.cpp \
     servermodereader.cpp \
-<<<<<<< HEAD
     tealeafreader.cpp \
-    treescanner.cpp \
     compat.cpp \
     simpleservermodereader.cpp
-=======
-    tealeafreader.cpp
->>>>>>> 084e6d41
 
 RESOURCES += cmakeproject.qrc
 
