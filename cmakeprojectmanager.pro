--- conflicted
+++ resolved
@@ -76,11 +76,8 @@
     projecttreehelper.cpp \
     simplefileapireader.cpp
 
-<<<<<<< HEAD
 RESOURCES += cmakeproject.qrc
 
-FORMS += \
-    cmakespecificsettingspage.ui
 
 OTHER_FILES += README.txt
 
@@ -89,7 +86,4 @@
 wizardfiles.files = $$WIZARD_FILES
 wizardfiles.path = $$QTC_PREFIX/share/qtcreator/templates/wizards/projects/cmake2/
 wizardfiles.CONFIG += no_check_exist
-INSTALLS += wizardfiles
-=======
-RESOURCES += cmakeproject.qrc
->>>>>>> dd47769f
+INSTALLS += wizardfiles