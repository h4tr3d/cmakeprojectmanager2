## set the QTC_SOURCE environment variable to override the setting here
QTCREATOR_SOURCES = $$(QTC_SOURCE)

## set the QTC_BUILD environment variable to override the setting here
IDE_BUILD_TREE = $$(QTC_BUILD_INPLACE)

DEFINES += CMAKEPROJECTMANAGER_LIBRARY
include(cmakeprojectmanager_dependencies.pri)
include($$QTCREATOR_SOURCES/src/qtcreatorplugin.pri)

# For the highlighter:
INCLUDEPATH += $$QTCREATOR_SOURCES/src/plugins/texteditor

HEADERS = builddirparameters.h \
    cmakebuildstep.h \
    cmakebuildsystem.h \
    cmakebuildtarget.h \
    cmakeconfigitem.h \
    cmakeprocess.h \
    cmakeproject.h \
    cmakeprojectimporter.h \
    cmakeprojectplugin.h \
    cmakeprojectmanager.h \
    cmakeprojectconstants.h \
    cmakeprojectnodes.h \
    cmakebuildconfiguration.h \
    cmakeeditor.h \
    cmakelocatorfilter.h \
    cmakefilecompletionassist.h \
    cmaketool.h \
    cmaketoolsettingsaccessor.h \
    cmakeparser.h \
    cmakesettingspage.h \
    cmaketoolmanager.h \
    cmake_global.h \
    cmakekitinformation.h \
    cmakebuildsettingswidget.h \
    cmakeindenter.h \
    cmakeautocompleter.h \
    cmakespecificsettings.h \
    cmakespecificsettingspage.h \
    configmodel.h \
    configmodelitemdelegate.h \
    fileapidataextractor.h \
    fileapiparser.h \
    fileapireader.h \
<<<<<<< HEAD
    projecttreehelper.h \
    servermode.h \
    servermodereader.h \
    compat.h \
    simpleservermodereader.h \
    simplefileapireader.h
=======
    projecttreehelper.h
>>>>>>> 5c0f68e1

SOURCES = builddirparameters.cpp \
    cmakebuildstep.cpp \
    cmakebuildsystem.cpp \
    cmakeconfigitem.cpp \
    cmakeprocess.cpp \
    cmakeproject.cpp \
    cmakeprojectimporter.cpp \
    cmakeprojectplugin.cpp \
    cmakeprojectmanager.cpp \
    cmakeprojectnodes.cpp \
    cmakebuildconfiguration.cpp \
    cmakeeditor.cpp \
    cmakelocatorfilter.cpp \
    cmakefilecompletionassist.cpp \
    cmaketool.cpp \
    cmaketoolsettingsaccessor.cpp \
    cmakeparser.cpp \
    cmakesettingspage.cpp \
    cmaketoolmanager.cpp \
    cmakekitinformation.cpp \
    cmakebuildsettingswidget.cpp \
    cmakeindenter.cpp \
    cmakeautocompleter.cpp \
    cmakespecificsettings.cpp \
    cmakespecificsettingspage.cpp \
    configmodel.cpp \
    configmodelitemdelegate.cpp \
    fileapidataextractor.cpp \
    fileapiparser.cpp \
    fileapireader.cpp \
<<<<<<< HEAD
    projecttreehelper.cpp \
    servermode.cpp \
    servermodereader.cpp \
    compat.cpp \
    simpleservermodereader.cpp \
    simplefileapireader.cpp
=======
    projecttreehelper.cpp
>>>>>>> 5c0f68e1

RESOURCES += cmakeproject.qrc

FORMS += \
    cmakespecificsettingspage.ui

OTHER_FILES += README.txt

WIZARD_FILES = wizard/cmake2/*

wizardfiles.files = $$WIZARD_FILES
wizardfiles.path = $$QTC_PREFIX/share/qtcreator/templates/wizards/projects/cmake2/
wizardfiles.CONFIG += no_check_exist
INSTALLS += wizardfiles<|MERGE_RESOLUTION|>--- conflicted
+++ resolved
@@ -44,16 +44,10 @@
     fileapidataextractor.h \
     fileapiparser.h \
     fileapireader.h \
-<<<<<<< HEAD
     projecttreehelper.h \
-    servermode.h \
-    servermodereader.h \
     compat.h \
     simpleservermodereader.h \
     simplefileapireader.h
-=======
-    projecttreehelper.h
->>>>>>> 5c0f68e1
 
 SOURCES = builddirparameters.cpp \
     cmakebuildstep.cpp \
@@ -85,16 +79,10 @@
     fileapidataextractor.cpp \
     fileapiparser.cpp \
     fileapireader.cpp \
-<<<<<<< HEAD
     projecttreehelper.cpp \
-    servermode.cpp \
-    servermodereader.cpp \
     compat.cpp \
     simpleservermodereader.cpp \
     simplefileapireader.cpp
-=======
-    projecttreehelper.cpp
->>>>>>> 5c0f68e1
 
 RESOURCES += cmakeproject.qrc
 
